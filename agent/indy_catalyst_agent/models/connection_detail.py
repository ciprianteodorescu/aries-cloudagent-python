--- conflicted
+++ resolved
@@ -1,8 +1,6 @@
 """
 An object for containing the connection request/response DID information
 """
-
-import json
 
 from marshmallow import fields
 
@@ -14,18 +12,6 @@
     """Field that loads and serializes DIDDoc"""
 
     def _serialize(self, value, attr, obj, **kwargs):
-<<<<<<< HEAD
-        # FIXME - not ideal! need a separate method on DIDDoc
-        # return value.serialize()
-        dd_json = value.to_json()
-        return json.loads(dd_json)
-
-    def _deserialize(self, value, attr, data, **kwargs):
-        # FIXME - same as above
-        # return DIDDoc.deserialize(value)
-        dd_json = json.dumps(value)
-        return DIDDoc.from_json(dd_json)
-=======
         return value.serialize()
 
     def _deserialize(self, value, attr, data, **kwargs):
@@ -35,7 +21,6 @@
         if "service" not in value:
             value["service"] = []
         return DIDDoc.deserialize(value)
->>>>>>> f0f446e3
 
 
 class ConnectionDetail(BaseModel):
