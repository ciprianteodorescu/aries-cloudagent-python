--- conflicted
+++ resolved
@@ -70,27 +70,10 @@
 
         full = full_verkey(did, abbr_vk)
         assert full == full_vk
-<<<<<<< HEAD
-        assert full == full_verkey(f"did:sov:{did}", abbr_verkey)
-        assert full_verkey(did, full_vk) == full_vk
-=======
         assert full == full_verkey(f"did:sov:{did}", abbr_vk)
         assert full_verkey(did, full_vk) == full_vk
 
         abbr = abbr_verkey(full_vk)
         abbr_did = abbr_verkey(full_vk, did)
         abbr_qdid = abbr_verkey(full_vk, f"did:sov:{did}")
-        assert abbr_did == abbr_qdid == abbr == abbr_vk
-
-    def test_naked_to_did_key(self):
-        assert (
-            naked_to_did_key("8HH5gYEeNc3z7PYXmd54d4x6qAfCNrqQqEB3nS7Zfu7K")
-            == "did:key:z6MkmjY8GnV5i9YTDtPETC2uUAW6ejw3nk5mXF5yci5ab7th"
-        )
-
-    def test_did_key_to_naked(self):
-        assert (
-            did_key_to_naked("did:key:z6MkmjY8GnV5i9YTDtPETC2uUAW6ejw3nk5mXF5yci5ab7th")
-            == "8HH5gYEeNc3z7PYXmd54d4x6qAfCNrqQqEB3nS7Zfu7K"
-        )
->>>>>>> 46c22658
+        assert abbr_did == abbr_qdid == abbr == abbr_vk