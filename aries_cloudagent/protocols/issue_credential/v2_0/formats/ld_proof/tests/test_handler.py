from copy import deepcopy
from .......vc.ld_proofs.error import LinkedDataProofException
from asynctest import TestCase as AsyncTestCase
from asynctest import mock as async_mock
from unittest.mock import patch
from marshmallow import ValidationError

from .. import handler as test_module

from .......core.in_memory import InMemoryProfile
from .......storage.vc_holder.base import VCHolder
from .......wallet.base import DIDInfo
from .......messaging.decorators.attach_decorator import AttachDecorator
from .......did.did_key import DIDKey
from .......storage.vc_holder.vc_record import VCRecord
from ..models.cred_detail import (
    LDProofVCDetail,
)
from .......vc.ld_proofs import (
    DocumentLoader,
    DocumentVerificationResult,
    CredentialIssuancePurpose,
    AuthenticationProofPurpose,
    Ed25519Signature2018,
    BbsBlsSignature2020,
)
from .......vc.ld_proofs.constants import SECURITY_CONTEXT_BBS_URL
from .......vc.tests.document_loader import custom_document_loader
from .......wallet.key_type import BLS12381G1G2, BLS12381G2, ED25519
from .......wallet.error import WalletNotFoundError
from .......wallet.did_method import SOV
from .......wallet.base import BaseWallet

from ....models.detail.ld_proof import V20CredExRecordLDProof
from ....models.cred_ex_record import V20CredExRecord
from ....messages.cred_proposal import V20CredProposal
from ....messages.cred_format import V20CredFormat
from ....messages.cred_issue import V20CredIssue
from ....messages.cred_offer import V20CredOffer
from ....messages.cred_request import (
    V20CredRequest,
)
from ....message_types import (
    ATTACHMENT_FORMAT,
    CRED_20_PROPOSAL,
    CRED_20_OFFER,
    CRED_20_REQUEST,
    CRED_20_ISSUE,
)

from ...handler import LOGGER, V20CredFormatError

from ..handler import LDProofCredFormatHandler
from ..handler import LOGGER as LD_PROOF_LOGGER

TEST_DID_SOV = "did:sov:LjgpST2rjsoxYegQDRm7EL"
TEST_DID_KEY = "did:key:z6Mkgg342Ycpuk263R9d8Aq6MUaxPn1DDeHyGo38EefXmgDL"

LD_PROOF_VC_DETAIL = {
    "credential": {
        "@context": [
            "https://www.w3.org/2018/credentials/v1",
            "https://www.w3.org/2018/credentials/examples/v1",
        ],
        "type": ["VerifiableCredential", "UniversityDegreeCredential"],
        "credentialSubject": {"test": "key"},
        "issuanceDate": "2021-04-12",
        "issuer": TEST_DID_KEY,
    },
    "options": {
        "proofType": "Ed25519Signature2018",
        "created": "2019-12-11T03:50:55",
    },
}
LD_PROOF_VC_DETAIL_BBS = {
    "credential": {
        "@context": [
            "https://www.w3.org/2018/credentials/v1",
            "https://www.w3.org/2018/credentials/examples/v1",
        ],
        "type": ["VerifiableCredential", "UniversityDegreeCredential"],
        "credentialSubject": {"test": "key"},
        "issuanceDate": "2021-04-12",
        "issuer": TEST_DID_KEY,
    },
    "options": {
        "proofType": "BbsBlsSignature2020",
        "created": "2019-12-11T03:50:55",
    },
}
LD_PROOF_VC = {
    "@context": [
        "https://www.w3.org/2018/credentials/v1",
        "https://www.w3.org/2018/credentials/examples/v1",
    ],
    "type": ["VerifiableCredential", "UniversityDegreeCredential"],
    "credentialSubject": {"test": "key"},
    "issuanceDate": "2021-04-12",
    "issuer": TEST_DID_KEY,
    "proof": {
        "proofPurpose": "assertionMethod",
        "created": "2019-12-11T03:50:55",
        "type": "Ed25519Signature2018",
        "verificationMethod": "did:key:z6Mkgg342Ycpuk263R9d8Aq6MUaxPn1DDeHyGo38EefXmgDL#z6Mkgg342Ycpuk263R9d8Aq6MUaxPn1DDeHyGo38EefXmgDL",
        "jws": "eyJhbGciOiAiRWREU0EiLCAiYjY0IjogZmFsc2UsICJjcml0IjogWyJiNjQiXX0..Q6amIrxGiSbM7Ce6DxlfwLCjVcYyclas8fMxaecspXFUcFW9DAAxKzgHx93FWktnlZjM_biitkMgZdStgvivAQ",
    },
}


class TestV20LDProofCredFormatHandler(AsyncTestCase):
    async def setUp(self):
        self.holder = async_mock.MagicMock()
        self.wallet = async_mock.MagicMock(BaseWallet, autospec=True)

        self.session = InMemoryProfile.test_session(
            bind={VCHolder: self.holder, BaseWallet: self.wallet}
        )
        self.profile = self.session.profile
        self.context = self.profile.context
        setattr(
            self.profile, "session", async_mock.MagicMock(return_value=self.session)
        )

        # Set custom document loader
        self.context.injector.bind_instance(DocumentLoader, custom_document_loader)

        self.handler = LDProofCredFormatHandler(self.profile)

        self.cred_proposal = V20CredProposal(
            formats=[
                V20CredFormat(
                    attach_id="0",
                    format_=ATTACHMENT_FORMAT[CRED_20_PROPOSAL][
                        V20CredFormat.Format.LD_PROOF.api
                    ],
                )
            ],
            filters_attach=[AttachDecorator.data_base64(LD_PROOF_VC_DETAIL, ident="0")],
        )

        assert self.handler.profile

    async def test_validate_fields(self):
        # Test correct data
        self.handler.validate_fields(CRED_20_PROPOSAL, LD_PROOF_VC_DETAIL)
        self.handler.validate_fields(CRED_20_OFFER, LD_PROOF_VC_DETAIL)
        self.handler.validate_fields(CRED_20_REQUEST, LD_PROOF_VC_DETAIL)
        self.handler.validate_fields(CRED_20_ISSUE, LD_PROOF_VC)

        incorrect_detail = {
            **LD_PROOF_VC_DETAIL,
            "credential": {**LD_PROOF_VC_DETAIL["credential"], "issuanceDate": None},
        }

        # test incorrect proposal
        with self.assertRaises(ValidationError):
            self.handler.validate_fields(CRED_20_PROPOSAL, incorrect_detail)

        # test incorrect offer
        with self.assertRaises(ValidationError):
            self.handler.validate_fields(CRED_20_OFFER, incorrect_detail)

        # test incorrect request
        with self.assertRaises(ValidationError):
            self.handler.validate_fields(CRED_20_REQUEST, incorrect_detail)

        # test incorrect cred
        with self.assertRaises(ValidationError):
            incorrect_cred = LD_PROOF_VC.copy()
            incorrect_cred.pop("issuanceDate")

            self.handler.validate_fields(CRED_20_ISSUE, incorrect_cred)

    async def test_get_ld_proof_detail_record(self):
        cred_ex_id = "dummy"
        details_ld_proof = [
            V20CredExRecordLDProof(
                cred_ex_id=cred_ex_id,
            ),
            V20CredExRecordLDProof(
                cred_ex_id=cred_ex_id,
            ),
        ]
        await details_ld_proof[0].save(self.session)
        await details_ld_proof[1].save(self.session)  # exercise logger warning on get()

        with async_mock.patch.object(
            LD_PROOF_LOGGER, "warning", async_mock.MagicMock()
        ) as mock_warning:
            assert await self.handler.get_detail_record(cred_ex_id) in details_ld_proof
            mock_warning.assert_called_once()

    async def test_assert_can_issue_with_id_and_proof_type(self):
        with self.assertRaises(V20CredFormatError) as context:
            await self.handler._assert_can_issue_with_id_and_proof_type(
                "issuer_id", "random_proof_type"
            )
        assert (
            "Unable to sign credential with unsupported proof type random_proof_type"
            in str(context.exception)
        )

        with self.assertRaises(V20CredFormatError) as context:
            await self.handler._assert_can_issue_with_id_and_proof_type(
                "not_did", Ed25519Signature2018.signature_type
            )
        assert "Unable to issue credential with issuer id: not_did" in str(
            context.exception
        )

        with async_mock.patch.object(
            LDProofCredFormatHandler,
            "_did_info_for_did",
            async_mock.CoroutineMock(),
        ) as mock_did_info:
            did_info = DIDInfo(
                did=TEST_DID_SOV,
                verkey="verkey",
                metadata={},
<<<<<<< HEAD
                method=SOV,
                key_type=KeyType.ED25519,
=======
                method=DIDMethod.SOV,
                key_type=ED25519,
>>>>>>> a4cbef1d
            )
            mock_did_info.return_value = did_info
            await self.handler._assert_can_issue_with_id_and_proof_type(
                "did:key:found", Ed25519Signature2018.signature_type
            )

            invalid_did_info = DIDInfo(
                did=TEST_DID_SOV,
                verkey="verkey",
                metadata={},
<<<<<<< HEAD
                method=SOV,
                key_type=KeyType.BLS12381G2,
=======
                method=DIDMethod.SOV,
                key_type=BLS12381G2,
>>>>>>> a4cbef1d
            )
            mock_did_info.return_value = invalid_did_info
            with self.assertRaises(V20CredFormatError) as context:
                await self.handler._assert_can_issue_with_id_and_proof_type(
                    "did:key:found", Ed25519Signature2018.signature_type
                )
            assert "Unable to issue credential with issuer id" in str(context.exception)

            mock_did_info.side_effect = (WalletNotFoundError,)
            with self.assertRaises(V20CredFormatError) as context:
                await self.handler._assert_can_issue_with_id_and_proof_type(
                    "did:key:notfound", Ed25519Signature2018.signature_type
                )
            assert "Issuer did did:key:notfound not found" in str(context.exception)

    async def test_get_did_info_for_did_sov(self):
        self.wallet.get_local_did = async_mock.CoroutineMock()

        did_info = await self.handler._did_info_for_did(TEST_DID_SOV)
        self.wallet.get_local_did.assert_called_once_with(
            TEST_DID_SOV.replace("did:sov:", "")
        )
        assert did_info == self.wallet.get_local_did.return_value

    async def test_get_did_info_for_did_key(self):
        self.wallet.get_local_did.reset_mock()

        did_info = await self.handler._did_info_for_did(TEST_DID_KEY)
        self.wallet.get_local_did.assert_called_once_with(TEST_DID_KEY)
        assert did_info == self.wallet.get_local_did.return_value

    async def test_get_suite_for_detail(self):
        detail: LDProofVCDetail = LDProofVCDetail.deserialize(LD_PROOF_VC_DETAIL)

        with async_mock.patch.object(
            LDProofCredFormatHandler,
            "_assert_can_issue_with_id_and_proof_type",
            async_mock.CoroutineMock(),
        ) as mock_can_issue, async_mock.patch.object(
            LDProofCredFormatHandler,
            "_did_info_for_did",
            async_mock.CoroutineMock(),
        ) as mock_did_info:

            suite = await self.handler._get_suite_for_detail(detail)

            assert suite.signature_type == detail.options.proof_type
            assert type(suite) == Ed25519Signature2018
            assert suite.verification_method == DIDKey.from_did(TEST_DID_KEY).key_id
            assert suite.proof == {"created": LD_PROOF_VC_DETAIL["options"]["created"]}
            assert suite.key_pair.key_type == ED25519
            assert suite.key_pair.public_key_base58 == mock_did_info.return_value.verkey

            mock_can_issue.assert_called_once_with(
                detail.credential.issuer_id, detail.options.proof_type
            )
            mock_did_info.assert_called_once_with(detail.credential.issuer_id)

    async def test_get_suite(self):
        proof = async_mock.MagicMock()
        did_info = async_mock.MagicMock()

        suite = await self.handler._get_suite(
            proof_type=BbsBlsSignature2020.signature_type,
            verification_method="verification_method",
            proof=proof,
            did_info=did_info,
        )

        assert type(suite) == BbsBlsSignature2020
        assert suite.verification_method == "verification_method"
        assert suite.proof == proof
        assert suite.key_pair.key_type == BLS12381G2
        assert suite.key_pair.public_key_base58 == did_info.verkey

        suite = await self.handler._get_suite(
            proof_type=Ed25519Signature2018.signature_type,
            verification_method="verification_method",
            proof=proof,
            did_info=did_info,
        )

        assert type(suite) == Ed25519Signature2018
        assert suite.verification_method == "verification_method"
        assert suite.proof == proof
        assert suite.key_pair.key_type == ED25519
        assert suite.key_pair.public_key_base58 == did_info.verkey

    async def test_get_verification_method(self):
        assert (
            self.handler._get_verification_method(TEST_DID_KEY)
            == DIDKey.from_did(TEST_DID_KEY).key_id
        )

        assert (
            self.handler._get_verification_method(TEST_DID_SOV)
            == TEST_DID_SOV + "#key-1"
        )

        with self.assertRaises(V20CredFormatError) as context:
            self.handler._get_verification_method("did:random:not-supported")

        assert "Unable to get retrieve verification method for did" in str(
            context.exception
        )

    async def test_get_proof_purpose(self):
        purpose = self.handler._get_proof_purpose()
        assert type(purpose) == CredentialIssuancePurpose

        purpose: AuthenticationProofPurpose = self.handler._get_proof_purpose(
            proof_purpose=AuthenticationProofPurpose.term,
            challenge="challenge",
            domain="domain",
        )
        assert type(purpose) == AuthenticationProofPurpose
        assert purpose.domain == "domain"
        assert purpose.challenge == "challenge"

        with self.assertRaises(V20CredFormatError) as context:
            self.handler._get_proof_purpose(
                proof_purpose=AuthenticationProofPurpose.term
            )
        assert "Challenge is required for" in str(context.exception)

        with self.assertRaises(V20CredFormatError) as context:
            self.handler._get_proof_purpose(proof_purpose="random")
        assert "Unsupported proof purpose: random" in str(context.exception)

    async def test_prepare_detail(self):
        detail: LDProofVCDetail = LDProofVCDetail.deserialize(LD_PROOF_VC_DETAIL)
        detail.options.proof_type = BbsBlsSignature2020.signature_type

        assert SECURITY_CONTEXT_BBS_URL not in detail.credential.context_urls

        detail = await self.handler._prepare_detail(detail)

        assert SECURITY_CONTEXT_BBS_URL in detail.credential.context_urls

    async def test_create_proposal(self):
        cred_ex_record = async_mock.MagicMock()

        (cred_format, attachment) = await self.handler.create_proposal(
            cred_ex_record, deepcopy(LD_PROOF_VC_DETAIL)
        )

        # assert identifier match
        assert cred_format.attach_id == self.handler.format.api == attachment.ident

        # assert content of attachment is proposal data
        assert attachment.content == LD_PROOF_VC_DETAIL

        # assert data is encoded as base64
        assert attachment.data.base64

    async def test_create_proposal_adds_bbs_context(self):
        cred_ex_record = async_mock.MagicMock()

        (cred_format, attachment) = await self.handler.create_proposal(
            cred_ex_record, deepcopy(LD_PROOF_VC_DETAIL_BBS)
        )

        # assert BBS url added to context
        assert SECURITY_CONTEXT_BBS_URL in attachment.content["credential"]["@context"]

    async def test_receive_proposal(self):
        cred_ex_record = async_mock.MagicMock()
        cred_proposal_message = async_mock.MagicMock()

        # Not much to assert. Receive proposal doesn't do anything
        await self.handler.receive_proposal(cred_ex_record, cred_proposal_message)

    async def test_create_offer(self):
        with async_mock.patch.object(
            LDProofCredFormatHandler,
            "_assert_can_issue_with_id_and_proof_type",
            async_mock.CoroutineMock(),
        ) as mock_can_issue, patch.object(
            test_module, "get_properties_without_context", return_value=[]
        ):
            (cred_format, attachment) = await self.handler.create_offer(
                self.cred_proposal
            )

            mock_can_issue.assert_called_once_with(
                LD_PROOF_VC_DETAIL["credential"]["issuer"],
                LD_PROOF_VC_DETAIL["options"]["proofType"],
            )

        # assert identifier match
        assert cred_format.attach_id == self.handler.format.api == attachment.ident

        # assert content of attachment is proposal data
        assert attachment.content == LD_PROOF_VC_DETAIL

        # assert data is encoded as base64
        assert attachment.data.base64

    async def test_create_offer_adds_bbs_context(self):
        cred_proposal = V20CredProposal(
            formats=[
                V20CredFormat(
                    attach_id="0",
                    format_=ATTACHMENT_FORMAT[CRED_20_PROPOSAL][
                        V20CredFormat.Format.LD_PROOF.api
                    ],
                )
            ],
            filters_attach=[
                AttachDecorator.data_base64(LD_PROOF_VC_DETAIL_BBS, ident="0")
            ],
        )

        with async_mock.patch.object(
            LDProofCredFormatHandler,
            "_assert_can_issue_with_id_and_proof_type",
            async_mock.CoroutineMock(),
        ), patch.object(test_module, "get_properties_without_context", return_value=[]):
            (cred_format, attachment) = await self.handler.create_offer(cred_proposal)

        # assert BBS url added to context
        assert SECURITY_CONTEXT_BBS_URL in attachment.content["credential"]["@context"]

    async def test_create_offer_x_no_proposal(self):
        with self.assertRaises(V20CredFormatError) as context:
            await self.handler.create_offer(None)
        assert "Cannot create linked data proof offer without proposal data" in str(
            context.exception
        )

    async def test_create_offer_x_wrong_attributes(self):
        missing_properties = ["foo"]
        with async_mock.patch.object(
            LDProofCredFormatHandler,
            "_assert_can_issue_with_id_and_proof_type",
            async_mock.CoroutineMock(),
        ), patch.object(
            test_module,
            "get_properties_without_context",
            return_value=missing_properties,
        ), self.assertRaises(
            LinkedDataProofException
        ) as context:
            await self.handler.create_offer(self.cred_proposal)

        assert (
            f"{len(missing_properties)} attributes dropped. "
            f"Provide definitions in context to correct. {missing_properties}"
            in str(context.exception)
        )

    async def test_receive_offer(self):
        cred_ex_record = async_mock.MagicMock()
        cred_offer_message = async_mock.MagicMock()

        # Not much to assert. Receive offer doesn't do anything
        await self.handler.receive_offer(cred_ex_record, cred_offer_message)

    async def test_create_bound_request(self):
        cred_offer = V20CredOffer(
            formats=[
                V20CredFormat(
                    attach_id="0",
                    format_=ATTACHMENT_FORMAT[CRED_20_OFFER][
                        V20CredFormat.Format.LD_PROOF.api
                    ],
                )
            ],
            offers_attach=[AttachDecorator.data_base64(LD_PROOF_VC_DETAIL, ident="0")],
        )
        cred_ex_record = V20CredExRecord(
            cred_ex_id="dummy-id",
            state=V20CredExRecord.STATE_OFFER_RECEIVED,
            cred_offer=cred_offer,
        )

        (cred_format, attachment) = await self.handler.create_request(cred_ex_record)

        # assert identifier match
        assert cred_format.attach_id == self.handler.format.api == attachment.ident

        # assert content of attachment is proposal data
        assert attachment.content == LD_PROOF_VC_DETAIL

        # assert data is encoded as base64
        assert attachment.data.base64

    async def test_create_free_request(self):
        cred_ex_record = V20CredExRecord(
            cred_ex_id="dummy-id",
            state=V20CredExRecord.STATE_OFFER_RECEIVED,
            cred_proposal=self.cred_proposal,
        )

        (cred_format, attachment) = await self.handler.create_request(cred_ex_record)

        # assert identifier match
        assert cred_format.attach_id == self.handler.format.api == attachment.ident

        # assert content of attachment is proposal data
        assert attachment.content == LD_PROOF_VC_DETAIL

        # assert data is encoded as base64
        assert attachment.data.base64

    async def test_create_request_x_no_data(self):
        cred_ex_record = V20CredExRecord(state=V20CredExRecord.STATE_OFFER_RECEIVED)

        with self.assertRaises(V20CredFormatError) as context:
            await self.handler.create_request(cred_ex_record)
        assert (
            "Cannot create linked data proof request without offer or input data"
            in str(context.exception)
        )

    async def test_receive_request(self):
        cred_ex_record = async_mock.MagicMock()
        cred_request_message = async_mock.MagicMock()

        # Not much to assert. Receive request doesn't do anything
        await self.handler.receive_request(cred_ex_record, cred_request_message)

    async def test_issue_credential(self):
        cred_request = V20CredRequest(
            formats=[
                V20CredFormat(
                    attach_id="0",
                    format_=ATTACHMENT_FORMAT[CRED_20_REQUEST][
                        V20CredFormat.Format.LD_PROOF.api
                    ],
                )
            ],
            requests_attach=[
                AttachDecorator.data_base64(LD_PROOF_VC_DETAIL, ident="0")
            ],
        )

        cred_ex_record = V20CredExRecord(
            cred_ex_id="dummy-cxid",
            cred_request=cred_request,
        )

        with async_mock.patch.object(
            LDProofCredFormatHandler,
            "_get_suite_for_detail",
            async_mock.CoroutineMock(),
        ) as mock_get_suite, async_mock.patch.object(
            test_module, "issue", async_mock.CoroutineMock(return_value=LD_PROOF_VC)
        ) as mock_issue, async_mock.patch.object(
            LDProofCredFormatHandler,
            "_get_proof_purpose",
        ) as mock_get_proof_purpose:
            (cred_format, attachment) = await self.handler.issue_credential(
                cred_ex_record
            )

            detail = LDProofVCDetail.deserialize(LD_PROOF_VC_DETAIL)

            mock_get_suite.assert_called_once_with(detail)
            mock_issue.assert_called_once_with(
                credential=LD_PROOF_VC_DETAIL["credential"],
                suite=mock_get_suite.return_value,
                document_loader=custom_document_loader,
                purpose=mock_get_proof_purpose.return_value,
            )

            # assert identifier match
            assert cred_format.attach_id == self.handler.format.api == attachment.ident

            # assert content of attachment is credential data
            assert attachment.content == LD_PROOF_VC

            # assert data is encoded as base64
            assert attachment.data.base64

    async def test_issue_credential_adds_bbs_context(self):
        cred_request = V20CredRequest(
            formats=[
                V20CredFormat(
                    attach_id="0",
                    format_=ATTACHMENT_FORMAT[CRED_20_REQUEST][
                        V20CredFormat.Format.LD_PROOF.api
                    ],
                )
            ],
            requests_attach=[
                AttachDecorator.data_base64(LD_PROOF_VC_DETAIL_BBS, ident="0")
            ],
        )

        cred_ex_record = V20CredExRecord(
            cred_ex_id="dummy-cxid",
            cred_request=cred_request,
        )

        with async_mock.patch.object(
            LDProofCredFormatHandler,
            "_get_suite_for_detail",
            async_mock.CoroutineMock(),
        ) as mock_get_suite, async_mock.patch.object(
            test_module, "issue", async_mock.CoroutineMock(return_value=LD_PROOF_VC)
        ) as mock_issue, async_mock.patch.object(
            LDProofCredFormatHandler,
            "_get_proof_purpose",
        ) as mock_get_proof_purpose:
            (cred_format, attachment) = await self.handler.issue_credential(
                cred_ex_record
            )

            credential_with_bbs = deepcopy(LD_PROOF_VC_DETAIL_BBS["credential"])
            credential_with_bbs["@context"].append(SECURITY_CONTEXT_BBS_URL)

            mock_issue.assert_called_once_with(
                credential=credential_with_bbs,
                suite=mock_get_suite.return_value,
                document_loader=custom_document_loader,
                purpose=mock_get_proof_purpose.return_value,
            )

    async def test_issue_credential_x_no_data(self):
        cred_ex_record = V20CredExRecord()

        with self.assertRaises(V20CredFormatError) as context:
            await self.handler.issue_credential(cred_ex_record)
        assert "Cannot issue credential without credential request" in str(
            context.exception
        )

    async def test_receive_credential(self):
        cred_issue = V20CredIssue(
            formats=[
                V20CredFormat(
                    attach_id="0",
                    format_=ATTACHMENT_FORMAT[CRED_20_ISSUE][
                        V20CredFormat.Format.LD_PROOF.api
                    ],
                )
            ],
            credentials_attach=[AttachDecorator.data_base64(LD_PROOF_VC, ident="0")],
        )
        cred_request = V20CredRequest(
            formats=[
                V20CredFormat(
                    attach_id="0",
                    format_=ATTACHMENT_FORMAT[CRED_20_REQUEST][
                        V20CredFormat.Format.LD_PROOF.api
                    ],
                )
            ],
            requests_attach=[
                AttachDecorator.data_base64(LD_PROOF_VC_DETAIL, ident="0")
            ],
        )
        cred_ex_record = V20CredExRecord(
            cred_ex_id="cred-ex-id",
            cred_request=cred_request,
        )

        await self.handler.receive_credential(cred_ex_record, cred_issue)

    async def test_receive_credential_x_credential_ne_request(self):
        detail = deepcopy(LD_PROOF_VC_DETAIL)

        # Change date so request is different than issued credential
        detail["credential"]["issuanceDate"] = "2020-01-01"

        cred_issue = V20CredIssue(
            formats=[
                V20CredFormat(
                    attach_id="0",
                    format_=ATTACHMENT_FORMAT[CRED_20_ISSUE][
                        V20CredFormat.Format.LD_PROOF.api
                    ],
                )
            ],
            credentials_attach=[AttachDecorator.data_base64(LD_PROOF_VC, ident="0")],
        )
        cred_request = V20CredRequest(
            formats=[
                V20CredFormat(
                    attach_id="0",
                    format_=ATTACHMENT_FORMAT[CRED_20_REQUEST][
                        V20CredFormat.Format.LD_PROOF.api
                    ],
                )
            ],
            requests_attach=[AttachDecorator.data_base64(detail, ident="0")],
        )
        cred_ex_record = V20CredExRecord(
            cred_ex_id="cred-ex-id",
            cred_request=cred_request,
        )

        with self.assertRaises(V20CredFormatError) as context:
            await self.handler.receive_credential(cred_ex_record, cred_issue)
        assert "does not match requested credential" in str(context.exception)

    async def test_receive_credential_x_credential_status_ne(self):
        detail = deepcopy(LD_PROOF_VC_DETAIL)

        # Set credential status so it's only set on the detail
        # not the issued credential
        detail["options"]["credentialStatus"] = {"type": "CredentialStatusType"}

        cred_issue = V20CredIssue(
            formats=[
                V20CredFormat(
                    attach_id="0",
                    format_=ATTACHMENT_FORMAT[CRED_20_ISSUE][
                        V20CredFormat.Format.LD_PROOF.api
                    ],
                )
            ],
            credentials_attach=[AttachDecorator.data_base64(LD_PROOF_VC, ident="0")],
        )
        cred_request = V20CredRequest(
            formats=[
                V20CredFormat(
                    attach_id="0",
                    format_=ATTACHMENT_FORMAT[CRED_20_REQUEST][
                        V20CredFormat.Format.LD_PROOF.api
                    ],
                )
            ],
            requests_attach=[AttachDecorator.data_base64(detail, ident="0")],
        )
        cred_ex_record = V20CredExRecord(
            cred_ex_id="cred-ex-id",
            cred_request=cred_request,
        )

        with self.assertRaises(V20CredFormatError) as context:
            await self.handler.receive_credential(cred_ex_record, cred_issue)
        assert "Received credential status contains credential status" in str(
            context.exception
        )

    async def test_receive_credential_x_credential_status_ne_both_set(self):
        detail = deepcopy(LD_PROOF_VC_DETAIL)

        # Set credential status so it's only set on the detail
        # not the issued credential
        detail["options"]["credentialStatus"] = {"type": "CredentialStatusType"}

        vc = deepcopy(LD_PROOF_VC)
        vc["credentialStatus"] = {"type": "SomeRandomType"}

        cred_issue = V20CredIssue(
            formats=[
                V20CredFormat(
                    attach_id="0",
                    format_=ATTACHMENT_FORMAT[CRED_20_ISSUE][
                        V20CredFormat.Format.LD_PROOF.api
                    ],
                )
            ],
            credentials_attach=[AttachDecorator.data_base64(vc, ident="0")],
        )
        cred_request = V20CredRequest(
            formats=[
                V20CredFormat(
                    attach_id="0",
                    format_=ATTACHMENT_FORMAT[CRED_20_REQUEST][
                        V20CredFormat.Format.LD_PROOF.api
                    ],
                )
            ],
            requests_attach=[AttachDecorator.data_base64(detail, ident="0")],
        )
        cred_ex_record = V20CredExRecord(
            cred_ex_id="cred-ex-id",
            cred_request=cred_request,
        )

        with self.assertRaises(V20CredFormatError) as context:
            await self.handler.receive_credential(cred_ex_record, cred_issue)
        assert (
            "Received credential status type does not match credential request"
            in str(context.exception)
        )

    async def test_receive_credential_x_proof_options_ne(self):
        properties = {
            "challenge": "3f9054c0-70df-497d-9bbb-f373ddf986ce",
            "domain": "example.com",
            "proofType": "SomeType",
            "created": "2000-01-11T03:50:55",
        }
        for property, value in properties.items():
            detail = deepcopy(LD_PROOF_VC_DETAIL)

            detail["options"][property] = value

            cred_issue = V20CredIssue(
                formats=[
                    V20CredFormat(
                        attach_id="0",
                        format_=ATTACHMENT_FORMAT[CRED_20_ISSUE][
                            V20CredFormat.Format.LD_PROOF.api
                        ],
                    )
                ],
                credentials_attach=[
                    AttachDecorator.data_base64(LD_PROOF_VC, ident="0")
                ],
            )
            cred_request = V20CredRequest(
                formats=[
                    V20CredFormat(
                        attach_id="0",
                        format_=ATTACHMENT_FORMAT[CRED_20_REQUEST][
                            V20CredFormat.Format.LD_PROOF.api
                        ],
                    )
                ],
                requests_attach=[AttachDecorator.data_base64(detail, ident="0")],
            )
            cred_ex_record = V20CredExRecord(
                cred_ex_id="cred-ex-id",
                cred_request=cred_request,
            )

            with self.assertRaises(V20CredFormatError) as context:
                await self.handler.receive_credential(cred_ex_record, cred_issue)
            assert f"does not match options.{property} from credential request" in str(
                context.exception
            )

    async def test_store_credential(self):
        cred_issue = V20CredIssue(
            formats=[
                V20CredFormat(
                    attach_id="0",
                    format_=ATTACHMENT_FORMAT[CRED_20_ISSUE][
                        V20CredFormat.Format.LD_PROOF.api
                    ],
                )
            ],
            credentials_attach=[AttachDecorator.data_base64(LD_PROOF_VC, ident="0")],
        )

        cred_ex_record = V20CredExRecord(
            cred_ex_id="dummy-cxid",
            cred_issue=cred_issue,
        )

        cred_id = "cred_id"
        self.holder.store_credential = async_mock.CoroutineMock()

        with async_mock.patch.object(
            LDProofCredFormatHandler,
            "_get_suite",
            async_mock.CoroutineMock(),
        ) as mock_get_suite, async_mock.patch.object(
            test_module,
            "verify_credential",
            async_mock.CoroutineMock(
                return_value=DocumentVerificationResult(verified=True)
            ),
        ) as mock_verify_credential, async_mock.patch.object(
            LDProofCredFormatHandler,
            "_get_proof_purpose",
        ) as mock_get_proof_purpose:
            await self.handler.store_credential(cred_ex_record, cred_id)

            mock_get_suite.assert_called_once_with(
                proof_type=LD_PROOF_VC["proof"]["type"]
            )
            mock_verify_credential.assert_called_once_with(
                credential=LD_PROOF_VC,
                suites=[mock_get_suite.return_value],
                document_loader=custom_document_loader,
                purpose=mock_get_proof_purpose.return_value,
            )
            self.holder.store_credential.assert_called_once_with(
                VCRecord(
                    contexts=LD_PROOF_VC["@context"],
                    expanded_types=[
                        "https://www.w3.org/2018/credentials#VerifiableCredential",
                        "https://example.org/examples#UniversityDegreeCredential",
                    ],
                    issuer_id=LD_PROOF_VC["issuer"],
                    subject_ids=[],
                    schema_ids=[],  # Schemas not supported yet
                    proof_types=[LD_PROOF_VC["proof"]["type"]],
                    cred_value=LD_PROOF_VC,
                    given_id=None,
                    record_id=cred_id,
                )
            )

    async def test_store_credential_x_not_verified(self):
        cred_issue = V20CredIssue(
            formats=[
                V20CredFormat(
                    attach_id="0",
                    format_=ATTACHMENT_FORMAT[CRED_20_ISSUE][
                        V20CredFormat.Format.LD_PROOF.api
                    ],
                )
            ],
            credentials_attach=[AttachDecorator.data_base64(LD_PROOF_VC, ident="0")],
        )

        cred_ex_record = V20CredExRecord(
            cred_ex_id="dummy-cxid",
            cred_issue=cred_issue,
        )

        cred_id = "cred_id"
        self.holder.store_credential = async_mock.CoroutineMock()

        with async_mock.patch.object(
            LDProofCredFormatHandler,
            "_get_suite",
            async_mock.CoroutineMock(),
        ) as mock_get_suite, async_mock.patch.object(
            test_module,
            "verify_credential",
            async_mock.CoroutineMock(
                return_value=DocumentVerificationResult(verified=False)
            ),
        ) as mock_verify_credential, async_mock.patch.object(
            LDProofCredFormatHandler,
            "_get_proof_purpose",
        ) as mock_get_proof_purpose, self.assertRaises(
            V20CredFormatError
        ) as context:
            await self.handler.store_credential(cred_ex_record, cred_id)
        assert "Received invalid credential: " in str(context.exception)<|MERGE_RESOLUTION|>--- conflicted
+++ resolved
@@ -26,7 +26,7 @@
 )
 from .......vc.ld_proofs.constants import SECURITY_CONTEXT_BBS_URL
 from .......vc.tests.document_loader import custom_document_loader
-from .......wallet.key_type import BLS12381G1G2, BLS12381G2, ED25519
+from .......wallet.key_type import BLS12381G2, ED25519
 from .......wallet.error import WalletNotFoundError
 from .......wallet.did_method import SOV
 from .......wallet.base import BaseWallet
@@ -48,7 +48,7 @@
     CRED_20_ISSUE,
 )
 
-from ...handler import LOGGER, V20CredFormatError
+from ...handler import V20CredFormatError
 
 from ..handler import LDProofCredFormatHandler
 from ..handler import LOGGER as LD_PROOF_LOGGER
@@ -217,13 +217,8 @@
                 did=TEST_DID_SOV,
                 verkey="verkey",
                 metadata={},
-<<<<<<< HEAD
                 method=SOV,
-                key_type=KeyType.ED25519,
-=======
-                method=DIDMethod.SOV,
                 key_type=ED25519,
->>>>>>> a4cbef1d
             )
             mock_did_info.return_value = did_info
             await self.handler._assert_can_issue_with_id_and_proof_type(
@@ -234,13 +229,8 @@
                 did=TEST_DID_SOV,
                 verkey="verkey",
                 metadata={},
-<<<<<<< HEAD
                 method=SOV,
-                key_type=KeyType.BLS12381G2,
-=======
-                method=DIDMethod.SOV,
                 key_type=BLS12381G2,
->>>>>>> a4cbef1d
             )
             mock_did_info.return_value = invalid_did_info
             with self.assertRaises(V20CredFormatError) as context:
