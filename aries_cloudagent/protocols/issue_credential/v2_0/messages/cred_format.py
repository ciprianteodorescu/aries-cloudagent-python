"""Issue-credential protocol message attachment format."""

from collections import namedtuple
from typing import Mapping, Sequence, Type, Union
from enum import Enum
from uuid import uuid4

from marshmallow import EXCLUDE, fields

from .....utils.classloader import DeferLoad
from .....messaging.decorators.attach_decorator import AttachDecorator
from .....messaging.models.base import BaseModel, BaseModelSchema
from .....messaging.valid import UUIDFour
from ..models.detail.indy import V20CredExRecordIndy
from ..models.detail.ld_proof import V20CredExRecordLDProof
from typing import TYPE_CHECKING

if TYPE_CHECKING:
    from ..formats.handler import V20CredFormatHandler

FormatSpec = namedtuple("FormatSpec", "aries detail handler")


class V20CredFormat(BaseModel):
    """Issue-credential protocol message attachment format."""

    class Meta:
        """Issue-credential protocol message attachment format metadata."""

        schema_class = "V20CredFormatSchema"

    class Format(Enum):
        """Attachment format."""

        INDY = FormatSpec(
            "hlindy/",
            V20CredExRecordIndy,
            DeferLoad(
                "aries_cloudagent.protocols.issue_credential.v2_0"
                ".formats.indy.handler.IndyCredFormatHandler"
            ),
        )
        LD_PROOF = FormatSpec(
            "aries/",
            V20CredExRecordLDProof,
            DeferLoad(
                "aries_cloudagent.protocols.issue_credential.v2_0"
                ".formats.ld_proof.handler.LDProofCredFormatHandler"
            ),
        )

        @classmethod
        def get(cls, label: Union[str, "V20CredFormat.Format"]):
            """Get format enum for label."""
            if isinstance(label, str):
                for fmt in V20CredFormat.Format:
                    if label.startswith(fmt.aries) or label == fmt.api:
                        return fmt
            elif isinstance(label, V20CredFormat.Format):
                return label

            return None

        @property
        def api(self) -> str:
            """Admin API specifier."""
            return self.name.lower()

        @property
        def aries(self) -> str:
            """Aries specifier prefix."""
            return self.value.aries

        @property
        def detail(self) -> Union[V20CredExRecordIndy, V20CredExRecordLDProof]:
            """Accessor for credential exchange detail class."""
            return self.value.detail

        @property
        def handler(self) -> Type["V20CredFormatHandler"]:
            """Accessor for credential exchange format handler."""
            return self.value.handler.resolved

        def validate_fields(self, message_type: str, attachment_data: Mapping):
            """Raise ValidationError for invalid attachment formats."""
            self.handler.validate_fields(message_type, attachment_data)

        def get_attachment_data(
            self,
            formats: Sequence["V20CredFormat"],
            attachments: Sequence[AttachDecorator],
        ):
            """Find attachment of current format, decode and return its content."""
            for fmt in formats:
                if V20CredFormat.Format.get(fmt.format) is self:
                    attach_id = fmt.attach_id
                    break
            else:
                return None

            for atch in attachments:
                if atch.ident == attach_id:
                    return atch.content

            return None

    def __init__(
        self,
        *,
        attach_id: str = None,
        format_: str = None,
    ):
        """Initialize issue-credential protocol message attachment format."""
        self.attach_id = attach_id or uuid4()
        self.format_ = format_

    @property
    def format(self) -> str:
        """Return format."""
        return self.format_


class V20CredFormatSchema(BaseModelSchema):
    """Issue-credential protocol message attachment format schema."""

    class Meta:
        """Issue-credential protocol message attachment format schema metadata."""

        model_class = V20CredFormat
        unknown = EXCLUDE

    attach_id = fields.Str(
        required=True,
        allow_none=False,
        description="Attachment identifier",
        example=UUIDFour.EXAMPLE,
    )
    format_ = fields.Str(
        required=True,
        allow_none=False,
        description="Attachment format specifier",
        data_key="format",
<<<<<<< HEAD
        validate=validate.Regexp("^(hlindy/.*@v2.0)|(aries/.*@v1.0)$"),
        example="aries/ld-proof-vc-detail@v1.0",
=======
        example="dif/credential-manifest@v1.0",
>>>>>>> 73361c60
    )<|MERGE_RESOLUTION|>--- conflicted
+++ resolved
@@ -140,10 +140,5 @@
         allow_none=False,
         description="Attachment format specifier",
         data_key="format",
-<<<<<<< HEAD
-        validate=validate.Regexp("^(hlindy/.*@v2.0)|(aries/.*@v1.0)$"),
         example="aries/ld-proof-vc-detail@v1.0",
-=======
-        example="dif/credential-manifest@v1.0",
->>>>>>> 73361c60
     )