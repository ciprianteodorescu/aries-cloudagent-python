"""An object for containing information on an individual route."""

from typing import Any
from marshmallow import EXCLUDE, fields, validates_schema, ValidationError

<<<<<<< HEAD
from .....core.profile import ProfileSession
=======
from .....config.injection_context import InjectionContext
>>>>>>> 521fb7b2

from .....messaging.models.base_record import BaseRecord, BaseRecordSchema


class RouteRecord(BaseRecord):
    """Class representing stored route information."""

    class Meta:
        """RouteRecord metadata."""

        schema_class = "RouteRecordSchema"

    RECORD_TYPE = "forward_route"
    RECORD_ID_NAME = "record_id"
<<<<<<< HEAD
    TAG_NAMES = {"connection_id", "recipient_key"}
=======
    ROLE_CLIENT = "client"
    ROLE_SERVER = "server"
    TAG_NAMES = {"connection_id", "role", "recipient_key"}
>>>>>>> 521fb7b2

    def __init__(
        self,
        *,
        record_id: str = None,
        role: str = None,
        connection_id: str = None,
        wallet_id: str = None,
        recipient_key: str = None,
        **kwargs
    ):
        """Initialize route record.

        Args:
<<<<<<< HEAD

            connection_id: The id of the connection for the route
            wallet_id: The id of the wallet for the route. Used for multitenant relay
            recipient_key: The recipient verkey of the route
        """
        super().__init__(record_id, None, **kwargs)
        self._id = record_id
=======
            record_id (str): record_id optionally specify record id manually
            role (str): role of agent, client or server
            connection_id (str): connection_id associated with record
            recipient_key (str): recipient_key associated with record
            kwargs: additional args for BaseRecord
        """
        super().__init__(record_id, None, **kwargs)
        self.role = role or self.ROLE_SERVER
>>>>>>> 521fb7b2
        self.connection_id = connection_id
        self.wallet_id = wallet_id
        self.recipient_key = recipient_key
<<<<<<< HEAD
=======

    def __eq__(self, other: "RouteRecord"):
        """Equality check."""
        if not isinstance(other, RouteRecord):
            return False
        return (
            self.record_id == other.record_id
            and self.record_tags == other.record_tags
            and self.record_value == other.record_value
        )

    @property
    def record_id(self) -> str:
        """Get record ID."""
        return self._id

    @classmethod
    async def retrieve_by_recipient_key(
        cls, context: InjectionContext, recipient_key: str
    ) -> "RouteRecord":
        """Retrieve a route record by recipient key.

        Args:
            context (InjectionContext): context
            recipient_key (str): key to look up

        Returns:
            RouteRecord: retrieved route record

        """
        tag_filter = {"recipient_key": recipient_key}
        return await cls.retrieve_by_tag_filter(context, tag_filter)

    @classmethod
    async def retrieve_by_connection_id(
        cls, context: InjectionContext, connection_id: str
    ) -> "RouteRecord":
        """Retrieve a route record by connection ID.

        Args:
            context (InjectionContext): context
            connection_id (str): ID to look up

        Returns:
            RouteRecord: retrieved route record

        """
        tag_filter = {"connection_id": connection_id}
        return await cls.retrieve_by_tag_filter(context, tag_filter)
>>>>>>> 521fb7b2

    @property
    def record_id(self) -> str:
        """Get record ID."""
        return self._id

    @classmethod
    async def retrieve_by_recipient_key(
        cls, session: ProfileSession, recipient_key: str
    ):
        """Retrieve a route record by recipient key."""
        tag_filter = {"recipient_key": recipient_key}
        # TODO post filter out our mediation requests?
        return await cls.retrieve_by_tag_filter(session, tag_filter)

    @property
    def record_value(self) -> dict:
        """Accessor for JSON record value."""
        return {
            prop: getattr(self, prop)
            for prop in (
                "connection_id",
                "wallet_id",
                "recipient_key",
            )
        }

    @classmethod
    async def retrieve_by_connection_id(
        cls, session: ProfileSession, connection_id: str
    ):
        """Retrieve a route record by connection id."""
        tag_filter = {"connection_id": connection_id}
        # TODO post filter out our mediation requests?
        return await cls.retrieve_by_tag_filter(session, tag_filter)

    def __eq__(self, other: Any) -> bool:
        """Comparison between records."""
        return super().__eq__(other)

<<<<<<< HEAD

=======
>>>>>>> 521fb7b2
class RouteRecordSchema(BaseRecordSchema):
    """RouteRecord schema."""

    class Meta:
        """RouteRecordSchema metadata."""

        model_class = RouteRecord
        unknown = EXCLUDE

<<<<<<< HEAD
    record_id = fields.Str()
    connection_id = fields.Str()
    wallet_id = fields.Str()
    recipient_key = fields.Str(required=True)

    @validates_schema
    def validate_fields(self, data, **kwargs):
        """
        Validate schema fields.

        Args:
            data: The data to validate

        Raises:
            ValidationError: If any of the fields do not validate

        """

        if not data.get("connection_id") and data.get("wallet_id"):
            raise ValidationError(
                "Either connection_id or wallet_id must be set for route"
            )
=======
    record_id = fields.Str(required=False)
    role = fields.Str(required=False)
    connection_id = fields.Str(required=True)
    recipient_key = fields.Str(required=True)
>>>>>>> 521fb7b2
<|MERGE_RESOLUTION|>--- conflicted
+++ resolved
@@ -3,12 +3,7 @@
 from typing import Any
 from marshmallow import EXCLUDE, fields, validates_schema, ValidationError
 
-<<<<<<< HEAD
 from .....core.profile import ProfileSession
-=======
-from .....config.injection_context import InjectionContext
->>>>>>> 521fb7b2
-
 from .....messaging.models.base_record import BaseRecord, BaseRecordSchema
 
 
@@ -22,13 +17,9 @@
 
     RECORD_TYPE = "forward_route"
     RECORD_ID_NAME = "record_id"
-<<<<<<< HEAD
-    TAG_NAMES = {"connection_id", "recipient_key"}
-=======
     ROLE_CLIENT = "client"
     ROLE_SERVER = "server"
     TAG_NAMES = {"connection_id", "role", "recipient_key"}
->>>>>>> 521fb7b2
 
     def __init__(
         self,
@@ -43,29 +34,18 @@
         """Initialize route record.
 
         Args:
-<<<<<<< HEAD
-
-            connection_id: The id of the connection for the route
-            wallet_id: The id of the wallet for the route. Used for multitenant relay
-            recipient_key: The recipient verkey of the route
-        """
-        super().__init__(record_id, None, **kwargs)
-        self._id = record_id
-=======
             record_id (str): record_id optionally specify record id manually
             role (str): role of agent, client or server
             connection_id (str): connection_id associated with record
+            wallet_id: The id of the wallet for the route. Used for multitenant relay
             recipient_key (str): recipient_key associated with record
             kwargs: additional args for BaseRecord
         """
         super().__init__(record_id, None, **kwargs)
         self.role = role or self.ROLE_SERVER
->>>>>>> 521fb7b2
         self.connection_id = connection_id
         self.wallet_id = wallet_id
         self.recipient_key = recipient_key
-<<<<<<< HEAD
-=======
 
     def __eq__(self, other: "RouteRecord"):
         """Equality check."""
@@ -84,12 +64,12 @@
 
     @classmethod
     async def retrieve_by_recipient_key(
-        cls, context: InjectionContext, recipient_key: str
+        cls, session: ProfileSession, recipient_key: str
     ) -> "RouteRecord":
         """Retrieve a route record by recipient key.
 
         Args:
-            context (InjectionContext): context
+            session (ProfileSession): session
             recipient_key (str): key to look up
 
         Returns:
@@ -97,16 +77,16 @@
 
         """
         tag_filter = {"recipient_key": recipient_key}
-        return await cls.retrieve_by_tag_filter(context, tag_filter)
+        return await cls.retrieve_by_tag_filter(session, tag_filter)
 
     @classmethod
     async def retrieve_by_connection_id(
-        cls, context: InjectionContext, connection_id: str
+        cls, session: ProfileSession, connection_id: str
     ) -> "RouteRecord":
         """Retrieve a route record by connection ID.
 
         Args:
-            context (InjectionContext): context
+            session (ProfileSession): session
             connection_id (str): ID to look up
 
         Returns:
@@ -114,21 +94,6 @@
 
         """
         tag_filter = {"connection_id": connection_id}
-        return await cls.retrieve_by_tag_filter(context, tag_filter)
->>>>>>> 521fb7b2
-
-    @property
-    def record_id(self) -> str:
-        """Get record ID."""
-        return self._id
-
-    @classmethod
-    async def retrieve_by_recipient_key(
-        cls, session: ProfileSession, recipient_key: str
-    ):
-        """Retrieve a route record by recipient key."""
-        tag_filter = {"recipient_key": recipient_key}
-        # TODO post filter out our mediation requests?
         return await cls.retrieve_by_tag_filter(session, tag_filter)
 
     @property
@@ -143,23 +108,7 @@
             )
         }
 
-    @classmethod
-    async def retrieve_by_connection_id(
-        cls, session: ProfileSession, connection_id: str
-    ):
-        """Retrieve a route record by connection id."""
-        tag_filter = {"connection_id": connection_id}
-        # TODO post filter out our mediation requests?
-        return await cls.retrieve_by_tag_filter(session, tag_filter)
 
-    def __eq__(self, other: Any) -> bool:
-        """Comparison between records."""
-        return super().__eq__(other)
-
-<<<<<<< HEAD
-
-=======
->>>>>>> 521fb7b2
 class RouteRecordSchema(BaseRecordSchema):
     """RouteRecord schema."""
 
@@ -169,8 +118,8 @@
         model_class = RouteRecord
         unknown = EXCLUDE
 
-<<<<<<< HEAD
     record_id = fields.Str()
+    role = fields.Str(required=False)
     connection_id = fields.Str()
     wallet_id = fields.Str()
     recipient_key = fields.Str(required=True)
@@ -191,10 +140,4 @@
         if not data.get("connection_id") and data.get("wallet_id"):
             raise ValidationError(
                 "Either connection_id or wallet_id must be set for route"
-            )
-=======
-    record_id = fields.Str(required=False)
-    role = fields.Str(required=False)
-    connection_id = fields.Str(required=True)
-    recipient_key = fields.Str(required=True)
->>>>>>> 521fb7b2
+            )