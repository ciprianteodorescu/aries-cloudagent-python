import json

from asynctest import mock as async_mock, TestCase as AsyncTestCase

from .....cache.base import BaseCache
from .....cache.in_memory import InMemoryCache
from .....connections.models.conn_record import ConnRecord
from .....connections.models.connection_target import ConnectionTarget
from .....connections.models.diddoc import (
    DIDDoc,
    PublicKey,
    PublicKeyType,
    Service,
)
from .....core.in_memory import InMemoryProfile
from .....ledger.base import BaseLedger
from .....ledger.error import LedgerError
from .....messaging.responder import BaseResponder, MockResponder
from .....messaging.decorators.attach_decorator import AttachDecorator
from .....multitenant.manager import MultitenantManager
from .....storage.error import StorageNotFoundError
from .....transport.inbound.receipt import MessageReceipt
from .....multitenant.manager import MultitenantManager
from .....wallet.base import DIDInfo
from .....wallet.in_memory import InMemoryWallet
from .....wallet.util import naked_to_did_key
from .....connections.base_manager import (
    BaseConnectionManager,
    BaseConnectionManagerError,
)

from ....connections.v1_0.messages.connection_invitation import ConnectionInvitation
from ....coordinate_mediation.v1_0.manager import MediationManager
from ....coordinate_mediation.v1_0.messages.keylist_update import (
    KeylistUpdate,
    KeylistUpdateRule,
)
from ....coordinate_mediation.v1_0.models.mediation_record import (
    MediationRecord,
)
from ....didcomm_prefix import DIDCommPrefix
from ....out_of_band.v1_0.manager import OutOfBandManager
from ....out_of_band.v1_0.messages.invitation import HSProto, InvitationMessage
from ....out_of_band.v1_0.messages.service import Service as OOBService

from .. import manager as test_module
from ..manager import DIDXManager, DIDXManagerError


class TestConfig:

    test_seed = "testseed000000000000000000000001"
    test_did = "55GkHamhTU1ZbTbV2ab9DE"
    test_verkey = "3Dn1SJNPaCXcvvJvSbsFWP2xaCjMom3can8CQNhWrTRx"
    test_endpoint = "http://localhost"

    test_target_did = "GbuDUYXaUZRfHD2jeDuQuP"
    test_target_verkey = "9WCgWKUaAJj3VWxxtzvvMQN3AoFxoBtBDo9ntwJnVVCC"

    def make_did_doc(self, did, verkey):
        doc = DIDDoc(did=did)
        controller = did
        ident = "1"
        pk_value = verkey
        pk = PublicKey(
            did, ident, pk_value, PublicKeyType.ED25519_SIG_2018, controller, False
        )
        doc.set(pk)
        recip_keys = [pk]
        router_keys = []
        service = Service(
            did, "indy", "IndyAgent", recip_keys, router_keys, TestConfig.test_endpoint
        )
        doc.set(service)
        return doc


class TestDidExchangeManager(AsyncTestCase, TestConfig):
    async def setUp(self):
        self.responder = MockResponder()

        self.session = InMemoryProfile.test_session(
            {
                "default_endpoint": "http://aries.ca/endpoint",
                "default_label": "This guy",
                "additional_endpoints": ["http://aries.ca/another-endpoint"],
                "debug.auto_accept_invites": True,
                "debug.auto_accept_requests": True,
                "multitenant.enabled": True,
                "wallet.id": True,
            },
            bind={BaseResponder: self.responder, BaseCache: InMemoryCache()},
        )
        self.context = self.session.context

        self.did_info = await self.session.wallet.create_local_did()

        self.ledger = async_mock.create_autospec(BaseLedger)
        self.ledger.__aenter__ = async_mock.CoroutineMock(return_value=self.ledger)
        self.ledger.get_endpoint_for_did = async_mock.CoroutineMock(
            return_value=TestConfig.test_endpoint
        )
        self.session.context.injector.bind_instance(BaseLedger, self.ledger)

        self.multitenant_mgr = async_mock.MagicMock(MultitenantManager, autospec=True)
        self.session.context.injector.bind_instance(
            MultitenantManager, self.multitenant_mgr
        )

        self.manager = DIDXManager(self.session)
        assert self.manager.session
        self.oob_manager = OutOfBandManager(self.session)
        self.test_mediator_routing_keys = [
            naked_to_did_key("3Dn1SJNPaCXcvvJvSbsFWP2xaCjMom3can8CQNhWrTRR")
        ]
        self.test_mediator_conn_id = "mediator-conn-id"
        self.test_mediator_endpoint = "http://mediator.example.com"

    async def test_verify_diddoc(self):
        did_doc = self.make_did_doc(
            TestConfig.test_target_did,
            TestConfig.test_target_verkey,
        )
        did_doc_attach = AttachDecorator.from_indy_dict(did_doc.serialize())
        with self.assertRaises(DIDXManagerError):
            await self.manager.verify_diddoc(self.session.wallet, did_doc_attach)

        await did_doc_attach.data.sign(self.did_info.verkey, self.session.wallet)

        await self.manager.verify_diddoc(self.session.wallet, did_doc_attach)

        did_doc_attach.data.base64_ = "YmFpdCBhbmQgc3dpdGNo"
        with self.assertRaises(DIDXManagerError):
            await self.manager.verify_diddoc(self.session.wallet, did_doc_attach)

    async def test_receive_invitation(self):
        self.session.context.update_settings({"public_invites": True})
        mediation_record = MediationRecord(
            role=MediationRecord.ROLE_CLIENT,
            state=MediationRecord.STATE_GRANTED,
            connection_id=self.test_mediator_conn_id,
            routing_keys=self.test_mediator_routing_keys,
            endpoint=self.test_mediator_endpoint,
        )
        await mediation_record.save(self.session)

        with async_mock.patch.object(
            test_module, "AttachDecorator", autospec=True
        ) as mock_attach_deco, async_mock.patch.object(
            self.multitenant_mgr, "get_default_mediator"
        ) as mock_get_default_mediator:
            mock_get_default_mediator.return_value = mediation_record
            invi_rec = await self.oob_manager.create_invitation(
                my_endpoint="testendpoint",
                hs_protos=[HSProto.RFC23],
            )
            invi_msg = InvitationMessage.deserialize(invi_rec.invitation)
            mock_attach_deco.from_indy_dict = async_mock.MagicMock(
                return_value=async_mock.MagicMock(
                    data=async_mock.MagicMock(sign=async_mock.CoroutineMock())
                )
            )
            invitee_record = await self.manager.receive_invitation(invi_msg)
            assert invitee_record.state == ConnRecord.State.REQUEST.rfc23

    async def test_receive_invitation_no_auto_accept(self):
        mediation_record = MediationRecord(
            role=MediationRecord.ROLE_CLIENT,
            state=MediationRecord.STATE_GRANTED,
            connection_id=self.test_mediator_conn_id,
            routing_keys=self.test_mediator_routing_keys,
            endpoint=self.test_mediator_endpoint,
        )
        await mediation_record.save(self.session)
        with async_mock.patch.object(
            self.multitenant_mgr, "get_default_mediator"
        ) as mock_get_default_mediator:
            mock_get_default_mediator.return_value = mediation_record
            invi_rec = await self.oob_manager.create_invitation(
                my_endpoint="testendpoint",
                hs_protos=[HSProto.RFC23],
            )

            invitee_record = await self.manager.receive_invitation(
                InvitationMessage.deserialize(invi_rec.invitation), auto_accept=False
            )
            assert invitee_record.state == ConnRecord.State.INVITATION.rfc23

    async def test_receive_invitation_bad_invitation(self):
        x_invites = [
            InvitationMessage(),
            InvitationMessage(service=[OOBService()]),
            InvitationMessage(
                service=[
                    OOBService(
                        recipient_keys=["3Dn1SJNPaCXcvvJvSbsFWP2xaCjMom3can8CQNhWrTRx"]
                    )
                ]
            ),
        ]

        for x_invite in x_invites:
            with self.assertRaises(DIDXManagerError):
                await self.manager.receive_invitation(x_invite)

    async def test_create_request(self):
        mock_conn_rec = async_mock.MagicMock(
            connection_id="dummy",
            my_did=self.did_info.did,
            their_did=TestConfig.test_target_did,
            their_role=ConnRecord.Role.RESPONDER.rfc23,
            state=ConnRecord.State.REQUEST.rfc23,
            retrieve_invitation=async_mock.CoroutineMock(
                return_value=async_mock.MagicMock(
                    service_blocks=None,
                    service_dids=[TestConfig.test_target_did],
                )
            ),
            save=async_mock.CoroutineMock(),
        )

        with async_mock.patch.object(
            self.manager, "create_did_document", async_mock.CoroutineMock()
        ) as mock_create_did_doc:
            mock_create_did_doc.return_value = async_mock.MagicMock(
                serialize=async_mock.MagicMock(return_value={})
            )

            didx_req = await self.manager.create_request(mock_conn_rec)
            assert didx_req

    async def test_create_request_multitenant(self):
        self.context.update_settings(
            {"multitenant.enabled": True, "wallet.id": "test_wallet"}
        )

        with async_mock.patch.object(
            InMemoryWallet, "create_local_did", autospec=True
        ) as mock_wallet_create_local_did, async_mock.patch.object(
            self.manager, "create_did_document", async_mock.CoroutineMock()
        ) as mock_create_did_doc, async_mock.patch.object(
            test_module, "AttachDecorator", autospec=True
        ) as mock_attach_deco:
            mock_create_did_doc.return_value = async_mock.MagicMock(
                serialize=async_mock.MagicMock(return_value={})
            )
            mock_wallet_create_local_did.return_value = DIDInfo(
                self.test_did, self.test_verkey, None
            )
            mock_attach_deco.from_indy_dict = async_mock.MagicMock(
                return_value=async_mock.MagicMock(
                    data=async_mock.MagicMock(sign=async_mock.CoroutineMock())
                )
            )

            await self.manager.create_request(
                async_mock.MagicMock(
                    invitation_key=self.test_verkey,
                    their_label="Hello",
                    their_role=ConnRecord.Role.RESPONDER.rfc160,
                    alias="Bob",
                    my_did=None,
                    retrieve_invitation=async_mock.CoroutineMock(
                        return_value=async_mock.MagicMock(
                            service_blocks=None,
                            service_dids=[TestConfig.test_target_did],
                        )
                    ),
                    save=async_mock.CoroutineMock(),
                )
            )

            self.multitenant_mgr.add_key.assert_called_once_with(
                "test_wallet", self.test_verkey
            )

    async def test_create_request_mediation_id(self):
        mediation_record = MediationRecord(
            role=MediationRecord.ROLE_CLIENT,
            state=MediationRecord.STATE_GRANTED,
            connection_id=self.test_mediator_conn_id,
            routing_keys=self.test_mediator_routing_keys,
            endpoint=self.test_mediator_endpoint,
        )
        await mediation_record.save(self.session)

        invi = InvitationMessage(
            comment="test",
            handshake_protocols=[
                pfx.qualify(HSProto.RFC23.name) for pfx in DIDCommPrefix
            ],
            service_dids=[self.test_did],
        )
        record = ConnRecord(
            invitation_key=self.test_verkey,
            invitation_msg_id=invi._id,
            their_label="Hello",
            their_role=ConnRecord.Role.RESPONDER.rfc160,
            alias="Bob",
            my_did=None,
        )

        await record.save(self.session)
        await record.attach_invitation(self.session, invi)

        with async_mock.patch.object(
            self.manager, "create_did_document", async_mock.CoroutineMock()
        ) as mock_create_did_doc:
            mock_create_did_doc.return_value = async_mock.MagicMock(
                serialize=async_mock.MagicMock(return_value={})
            )

            didx_req = await self.manager.create_request(
                record,
                my_endpoint="http://testendpoint.com/endpoint",
                mediation_id=mediation_record._id,
            )
            assert didx_req
        assert len(self.responder.messages) == 1
        message, used_kwargs = self.responder.messages[0]
        assert isinstance(message, KeylistUpdate)
        assert (
            "connection_id" in used_kwargs
            and used_kwargs["connection_id"] == self.test_mediator_conn_id
        )

    async def test_create_request_my_endpoint(self):
        mock_conn_rec = async_mock.MagicMock(
            connection_id="dummy",
            my_did=None,
            their_did=TestConfig.test_target_did,
            their_role=ConnRecord.Role.RESPONDER.rfc23,
            their_label="Bob",
            invitation_key=TestConfig.test_verkey,
            state=ConnRecord.State.REQUEST.rfc23,
            alias="Bob",
            retrieve_invitation=async_mock.CoroutineMock(
                return_value=async_mock.MagicMock(
                    service_blocks=None,
                    service_dids=[TestConfig.test_target_did],
                )
            ),
            save=async_mock.CoroutineMock(),
        )

        with async_mock.patch.object(
            self.manager, "create_did_document", async_mock.CoroutineMock()
        ) as mock_create_did_doc:
            mock_create_did_doc.return_value = async_mock.MagicMock(
                serialize=async_mock.MagicMock(return_value={})
            )

            didx_req = await self.manager.create_request(
                mock_conn_rec,
                my_endpoint="http://testendpoint.com/endpoint",
            )
            assert didx_req

    async def test_receive_request_explicit_public_did(self):
        mock_request = async_mock.MagicMock(
            did=TestConfig.test_did,
            did_doc_attach=async_mock.MagicMock(
                data=async_mock.MagicMock(
                    verify=async_mock.CoroutineMock(return_value=True),
                    signed=async_mock.MagicMock(
                        decode=async_mock.MagicMock(return_value="dummy-did-doc")
                    ),
                )
            ),
            _thread=async_mock.MagicMock(pthid="did:sov:publicdid0000000000000"),
        )
        receipt = MessageReceipt(
            recipient_did=TestConfig.test_did,
            recipient_did_public=True,
        )

        await self.session.wallet.create_local_did(seed=None, did=TestConfig.test_did)

        STATE_REQUEST = ConnRecord.State.REQUEST
        self.session.context.update_settings({"public_invites": True})
        ACCEPT_AUTO = ConnRecord.ACCEPT_AUTO
        with async_mock.patch.object(
            test_module, "ConnRecord", async_mock.MagicMock()
        ) as mock_conn_rec_cls, async_mock.patch.object(
            test_module, "DIDDoc", autospec=True
        ) as mock_did_doc, async_mock.patch.object(
            test_module, "AttachDecorator", autospec=True
        ) as mock_attach_deco, async_mock.patch.object(
            test_module, "DIDXResponse", autospec=True
        ) as mock_response, async_mock.patch.object(
            self.manager, "create_did_document", async_mock.CoroutineMock()
        ) as mock_create_did_doc:
            mock_create_did_doc.return_value = async_mock.MagicMock(
                serialize=async_mock.MagicMock(return_value={})
            )

            mock_conn_record = async_mock.MagicMock(
                accept=ACCEPT_AUTO,
                my_did=None,
                state=STATE_REQUEST.rfc23,
                attach_request=async_mock.CoroutineMock(),
                retrieve_request=async_mock.CoroutineMock(),
                metadata_get_all=async_mock.CoroutineMock(return_value={}),
                save=async_mock.CoroutineMock(),
            )

            mock_conn_rec_cls.ACCEPT_AUTO = ConnRecord.ACCEPT_AUTO
            mock_conn_rec_cls.State.REQUEST = STATE_REQUEST
            mock_conn_rec_cls.State.get = async_mock.MagicMock(
                return_value=STATE_REQUEST
            )
            mock_conn_rec_cls.retrieve_by_id = async_mock.CoroutineMock(
                return_value=async_mock.MagicMock(save=async_mock.CoroutineMock())
            )
<<<<<<< HEAD
            mock_conn_rec_cls.retrieve_by_invitation_key = async_mock.CoroutineMock(
                return_value=mock_conn_record
=======
            mock_conn_rec_cls.return_value = async_mock.MagicMock(
                accept=ACCEPT_AUTO,
                my_did=None,
                state=STATE_REQUEST.rfc23,
                attach_request=async_mock.CoroutineMock(),
                retrieve_request=async_mock.CoroutineMock(),
                save=async_mock.CoroutineMock(),
                metadata_get=async_mock.CoroutineMock(),
                connection_id="test-conn-id",
>>>>>>> d0a21a55
            )
            mock_conn_rec_cls.return_value = mock_conn_record
            mock_did_doc.from_json = async_mock.MagicMock(
                return_value=async_mock.MagicMock(did=TestConfig.test_did)
            )
            mock_attach_deco.from_indy_dict = async_mock.MagicMock(
                return_value=async_mock.MagicMock(
                    data=async_mock.MagicMock(sign=async_mock.CoroutineMock())
                )
            )
            mock_response.return_value = async_mock.MagicMock(
                assign_thread_from=async_mock.MagicMock(),
                assign_trace_from=async_mock.MagicMock(),
            )

            conn_rec = await self.manager.receive_request(mock_request, receipt)
            assert conn_rec

        messages = self.responder.messages
        assert len(messages) == 2
        (result, target) = messages[0]
        assert "connection_id" in target

    async def test_receive_request_invi_not_found(self):
        mock_request = async_mock.MagicMock(
            did=TestConfig.test_did,
            did_doc_attach=None,
            _thread=async_mock.MagicMock(pthid="explicit-not-a-did"),
        )

        receipt = MessageReceipt(
            recipient_did=TestConfig.test_did,
            recipient_did_public=False,
        )

        await self.session.wallet.create_local_did(seed=None, did=TestConfig.test_did)

        with async_mock.patch.object(
            test_module, "ConnRecord", async_mock.MagicMock()
        ) as mock_conn_rec_cls:
            mock_conn_rec_cls.retrieve_by_invitation_key = async_mock.CoroutineMock(
                side_effect=StorageNotFoundError()
            )
            with self.assertRaises(DIDXManagerError) as context:
                await self.manager.receive_request(mock_request, receipt)
            assert "No explicit invitation found" in str(context.exception)

    async def test_receive_request_with_mediator_without_multi_use_multitenant(self):
        multiuse_info = await self.session.wallet.create_local_did()
        did_doc_dict = self.make_did_doc(
            did=TestConfig.test_target_did,
            verkey=TestConfig.test_target_verkey,
        ).serialize()
        del did_doc_dict["authentication"]
        del did_doc_dict["service"]
        new_info = await self.session.wallet.create_local_did()

        mock_request = async_mock.MagicMock()
        mock_request.connection = async_mock.MagicMock(
            is_multiuse_invitation=False, invitation_key=multiuse_info.verkey
        )
        mock_request.connection.did = self.test_did
        mock_request.connection.did_doc = async_mock.MagicMock()
        mock_request.connection.did_doc.did = self.test_did
        mock_request.did = self.test_target_did
        mock_request.did_doc_attach = async_mock.MagicMock(
            data=async_mock.MagicMock(
                verify=async_mock.CoroutineMock(return_value=True),
                signed=async_mock.MagicMock(
                    decode=async_mock.MagicMock(return_value=json.dumps(did_doc_dict))
                ),
            )
        )
        receipt = MessageReceipt(
            recipient_did=self.test_did, recipient_did_public=False
        )

        await self.session.wallet.create_local_did(seed=None, did=self.test_did)

        mediation_record = MediationRecord(
            role=MediationRecord.ROLE_CLIENT,
            state=MediationRecord.STATE_GRANTED,
            connection_id=self.test_mediator_conn_id,
            routing_keys=self.test_mediator_routing_keys,
            endpoint=self.test_mediator_endpoint,
        )
        await mediation_record.save(self.session)

        record = ConnRecord(
            invitation_key=self.test_verkey,
            their_label="Hello",
            their_role=ConnRecord.Role.RESPONDER.rfc160,
            alias="Bob",
        )
        record.accept = ConnRecord.ACCEPT_MANUAL
        await record.save(self.session)

        with async_mock.patch.object(
            ConnRecord, "save", autospec=True
        ) as mock_conn_rec_save, async_mock.patch.object(
            ConnRecord, "attach_request", autospec=True
        ) as mock_conn_attach_request, async_mock.patch.object(
            ConnRecord, "retrieve_by_invitation_key"
        ) as mock_conn_retrieve_by_invitation_key, async_mock.patch.object(
            ConnRecord, "retrieve_request", autospec=True
        ):
            mock_conn_retrieve_by_invitation_key.return_value = record
            conn_rec = await self.manager.receive_request(
                mock_request, receipt, mediation_id=mediation_record.mediation_id
            )

        assert len(self.responder.messages) == 1
        message, target = self.responder.messages[0]
        assert isinstance(message, KeylistUpdate)
        assert len(message.updates) == 1
        (remove,) = message.updates
        assert remove.action == KeylistUpdateRule.RULE_REMOVE
        assert remove.recipient_key == record.invitation_key

    async def test_receive_request_with_mediator_without_multi_use_multitenant_mismatch(
        self,
    ):
        multiuse_info = await self.session.wallet.create_local_did()
        did_doc_dict = self.make_did_doc(
            did=TestConfig.test_target_did,
            verkey=TestConfig.test_target_verkey,
        ).serialize()
        del did_doc_dict["authentication"]
        del did_doc_dict["service"]
        new_info = await self.session.wallet.create_local_did()

        mock_request = async_mock.MagicMock()
        mock_request.connection = async_mock.MagicMock(
            is_multiuse_invitation=False, invitation_key=multiuse_info.verkey
        )
        mock_request.connection.did = self.test_did
        mock_request.connection.did_doc = async_mock.MagicMock()
        mock_request.connection.did_doc.did = self.test_did
        mock_request.did_doc_attach = async_mock.MagicMock(
            data=async_mock.MagicMock(
                verify=async_mock.CoroutineMock(return_value=True),
                signed=async_mock.MagicMock(
                    decode=async_mock.MagicMock(return_value=json.dumps(did_doc_dict))
                ),
            )
        )
        receipt = MessageReceipt(
            recipient_did=self.test_did, recipient_did_public=False
        )

        await self.session.wallet.create_local_did(seed=None, did=self.test_did)

        mediation_record = MediationRecord(
            role=MediationRecord.ROLE_CLIENT,
            state=MediationRecord.STATE_GRANTED,
            connection_id=self.test_mediator_conn_id,
            routing_keys=self.test_mediator_routing_keys,
            endpoint=self.test_mediator_endpoint,
        )
        await mediation_record.save(self.session)

        record = ConnRecord(
            invitation_key=self.test_verkey,
            their_label="Hello",
            their_role=ConnRecord.Role.RESPONDER.rfc160,
            alias="Bob",
        )
        record.accept = ConnRecord.ACCEPT_MANUAL
        await record.save(self.session)

        with async_mock.patch.object(
            ConnRecord, "save", autospec=True
        ) as mock_conn_rec_save, async_mock.patch.object(
            ConnRecord, "attach_request", autospec=True
        ) as mock_conn_attach_request, async_mock.patch.object(
            ConnRecord, "retrieve_by_invitation_key"
        ) as mock_conn_retrieve_by_invitation_key, async_mock.patch.object(
            ConnRecord, "retrieve_request", autospec=True
        ):
            mock_conn_retrieve_by_invitation_key.return_value = record
            with self.assertRaises(DIDXManagerError) as context:
                conn_rec = await self.manager.receive_request(
                    mock_request, receipt, mediation_id=mediation_record.mediation_id
                )
                assert "does not match" in str(context.exception)

    async def test_receive_request_public_did_no_did_doc_attachment(self):
        mock_request = async_mock.MagicMock(
            did=TestConfig.test_did,
            did_doc_attach=None,
            _thread=async_mock.MagicMock(pthid="did:sov:publicdid0000000000000"),
        )

        receipt = MessageReceipt(
            recipient_did=TestConfig.test_did,
            recipient_did_public=True,
        )

        await self.session.wallet.create_local_did(seed=None, did=TestConfig.test_did)

        self.session.context.update_settings({"public_invites": True})
        mock_conn_rec_state_request = ConnRecord.State.REQUEST
        with async_mock.patch.object(
            test_module, "ConnRecord", async_mock.MagicMock()
        ) as mock_conn_rec_cls:
            mock_conn_record = async_mock.MagicMock(
                accept=ConnRecord.ACCEPT_MANUAL,
                my_did=None,
                state=mock_conn_rec_state_request.rfc23,
                attach_request=async_mock.CoroutineMock(),
                retrieve_request=async_mock.CoroutineMock(),
                metadata_get_all=async_mock.CoroutineMock(return_value={}),
                save=async_mock.CoroutineMock(),
            )
            mock_conn_rec_cls.return_value = mock_conn_record
            mock_conn_rec_cls.retrieve_by_invitation_key = async_mock.CoroutineMock(
                return_value=mock_conn_record
            )
            with self.assertRaises(DIDXManagerError) as context:
                await self.manager.receive_request(mock_request, receipt)
            assert "DID Doc attachment missing or has no data" in str(context.exception)

    async def test_receive_request_public_did_x_wrong_did(self):
        mock_request = async_mock.MagicMock(
            did=TestConfig.test_did,
            did_doc_attach=async_mock.MagicMock(
                data=async_mock.MagicMock(
                    verify=async_mock.CoroutineMock(return_value=True),
                    signed=async_mock.MagicMock(
                        decode=async_mock.MagicMock(return_value="dummy-did-doc")
                    ),
                )
            ),
            _thread=async_mock.MagicMock(pthid="did:sov:publicdid0000000000000"),
        )

        receipt = MessageReceipt(
            recipient_did=TestConfig.test_did,
            recipient_did_public=True,
        )

        await self.session.wallet.create_local_did(seed=None, did=TestConfig.test_did)

        self.session.context.update_settings({"public_invites": True})
        mock_conn_rec_state_request = ConnRecord.State.REQUEST
        with async_mock.patch.object(
            test_module, "ConnRecord", async_mock.MagicMock()
        ) as mock_conn_rec_cls, async_mock.patch.object(
            test_module.DIDDoc, "from_json", async_mock.MagicMock()
        ) as mock_did_doc_from_json:
            mock_conn_record = async_mock.MagicMock(
                accept=ConnRecord.ACCEPT_MANUAL,
                my_did=None,
                state=mock_conn_rec_state_request.rfc23,
                attach_request=async_mock.CoroutineMock(),
                retrieve_request=async_mock.CoroutineMock(),
                metadata_get_all=async_mock.CoroutineMock(return_value={}),
                save=async_mock.CoroutineMock(),
            )
            mock_conn_rec_cls.return_value = mock_conn_record
            mock_conn_rec_cls.retrieve_by_invitation_key = async_mock.CoroutineMock(
                return_value=mock_conn_record
            )
            mock_did_doc_from_json.return_value = async_mock.MagicMock(did="wrong-did")
            with self.assertRaises(DIDXManagerError) as context:
                await self.manager.receive_request(mock_request, receipt)
            assert "does not match" in str(context.exception)

    async def test_receive_request_public_did_x_did_doc_attach_bad_sig(self):
        mock_request = async_mock.MagicMock(
            did=TestConfig.test_did,
            did_doc_attach=async_mock.MagicMock(
                data=async_mock.MagicMock(
                    verify=async_mock.CoroutineMock(return_value=False)
                )
            ),
            _thread=async_mock.MagicMock(pthid="did:sov:publicdid0000000000000"),
        )
        receipt = MessageReceipt(
            recipient_did=TestConfig.test_did,
            recipient_did_public=True,
        )

        await self.session.wallet.create_local_did(seed=None, did=TestConfig.test_did)

        self.session.context.update_settings({"public_invites": True})
        mock_conn_rec_state_request = ConnRecord.State.REQUEST
        with async_mock.patch.object(
            test_module, "ConnRecord", async_mock.MagicMock()
        ) as mock_conn_rec_cls:
            mock_conn_record = async_mock.MagicMock(
                accept=ConnRecord.ACCEPT_MANUAL,
                my_did=None,
                state=mock_conn_rec_state_request.rfc23,
                attach_request=async_mock.CoroutineMock(),
                retrieve_request=async_mock.CoroutineMock(),
                metadata_get_all=async_mock.CoroutineMock(return_value={}),
                save=async_mock.CoroutineMock(),
            )
            mock_conn_rec_cls.return_value = mock_conn_record
            mock_conn_rec_cls.retrieve_by_invitation_key = async_mock.CoroutineMock(
                return_value=mock_conn_record
            )

            with self.assertRaises(DIDXManagerError) as context:
                await self.manager.receive_request(mock_request, receipt)
            assert "DID Doc signature failed" in str(context.exception)

    async def test_receive_request_public_did_no_public_invites(self):
        mock_request = async_mock.MagicMock(
            did=TestConfig.test_did,
            did_doc_attach=async_mock.MagicMock(
                data=async_mock.MagicMock(
                    verify=async_mock.CoroutineMock(return_value=True),
                    signed=async_mock.MagicMock(
                        decode=async_mock.MagicMock(return_value="dummy-did-doc")
                    ),
                )
            ),
            _thread=async_mock.MagicMock(pthid="did:sov:publicdid0000000000000"),
        )

        receipt = MessageReceipt(
            recipient_did=TestConfig.test_did,
            recipient_did_public=True,
        )

        await self.session.wallet.create_local_did(seed=None, did=TestConfig.test_did)

        self.session.context.update_settings({"public_invites": False})
        with async_mock.patch.object(
            test_module, "ConnRecord", async_mock.MagicMock()
        ) as mock_conn_rec_cls, async_mock.patch.object(
            test_module, "AttachDecorator", autospec=True
        ) as mock_attach_deco, async_mock.patch.object(
            test_module, "DIDXResponse", autospec=True
        ) as mock_response, async_mock.patch.object(
            self.manager, "create_did_document", async_mock.CoroutineMock()
        ) as mock_create_did_doc, async_mock.patch.object(
            test_module.DIDDoc, "from_json", async_mock.MagicMock()
        ) as mock_did_doc_from_json:
            mock_did_doc_from_json.return_value = async_mock.MagicMock(
                did=TestConfig.test_did
            )
            with self.assertRaises(DIDXManagerError) as context:
                await self.manager.receive_request(mock_request, receipt)
            assert "Public invitations are not enabled" in str(context.exception)

    async def test_receive_request_public_did_no_auto_accept(self):
        mock_request = async_mock.MagicMock(
            did=TestConfig.test_did,
            did_doc_attach=async_mock.MagicMock(
                data=async_mock.MagicMock(
                    verify=async_mock.CoroutineMock(return_value=True),
                    signed=async_mock.MagicMock(
                        decode=async_mock.MagicMock(return_value="dummy-did-doc")
                    ),
                )
            ),
            _thread=async_mock.MagicMock(pthid="did:sov:publicdid0000000000000"),
        )

        receipt = MessageReceipt(
            recipient_did=TestConfig.test_did,
            recipient_did_public=True,
        )

        await self.session.wallet.create_local_did(seed=None, did=TestConfig.test_did)

        self.session.context.update_settings(
            {"public_invites": True, "debug.auto_accept_requests": False}
        )
        mock_conn_rec_state_request = ConnRecord.State.REQUEST
        with async_mock.patch.object(
            test_module, "ConnRecord", async_mock.MagicMock()
        ) as mock_conn_rec_cls, async_mock.patch.object(
            test_module, "DIDDoc", autospec=True
        ) as mock_did_doc, async_mock.patch.object(
            test_module, "AttachDecorator", autospec=True
        ) as mock_attach_deco, async_mock.patch.object(
            test_module, "DIDXResponse", autospec=True
        ) as mock_response, async_mock.patch.object(
            self.manager, "create_did_document", async_mock.CoroutineMock()
        ) as mock_create_did_doc:
            mock_conn_record = async_mock.MagicMock(
                accept=ConnRecord.ACCEPT_MANUAL,
                my_did=None,
                state=mock_conn_rec_state_request.rfc23,
                attach_request=async_mock.CoroutineMock(),
                retrieve_request=async_mock.CoroutineMock(),
                metadata_get_all=async_mock.CoroutineMock(return_value={}),
                save=async_mock.CoroutineMock(),
            )
            mock_conn_rec_cls.return_value = mock_conn_record
            mock_conn_rec_cls.retrieve_by_invitation_key = async_mock.CoroutineMock(
                return_value=mock_conn_record
            )

            mock_did_doc.from_json = async_mock.MagicMock(
                return_value=async_mock.MagicMock(did=TestConfig.test_did)
            )
            conn_rec = await self.manager.receive_request(mock_request, receipt)
            assert conn_rec

        messages = self.responder.messages
        assert not messages

    async def test_receive_request_peer_did(self):
        mock_request = async_mock.MagicMock(
            did=TestConfig.test_did,
            did_doc_attach=async_mock.MagicMock(
                data=async_mock.MagicMock(
                    verify=async_mock.CoroutineMock(return_value=True),
                    signed=async_mock.MagicMock(
                        decode=async_mock.MagicMock(return_value="dummy-did-doc")
                    ),
                )
            ),
            _thread=async_mock.MagicMock(pthid="dummy-pthid"),
        )

        receipt = MessageReceipt(
            recipient_did=TestConfig.test_did,
            recipient_did_public=False,
            recipient_verkey=TestConfig.test_verkey,
        )
        mock_conn = async_mock.MagicMock(
            my_did=TestConfig.test_did,
            their_did=TestConfig.test_target_did,
            invitation_key=TestConfig.test_verkey,
            connection_id="dummy",
            is_multiuse_invitation=True,
            state=ConnRecord.State.INVITATION.rfc23,
            their_role=ConnRecord.Role.REQUESTER.rfc23,
            save=async_mock.CoroutineMock(),
            attach_request=async_mock.CoroutineMock(),
            accept=ConnRecord.ACCEPT_MANUAL,
            metadata_get_all=async_mock.CoroutineMock(return_value={"test": "value"}),
        )
        mock_conn_rec_state_request = ConnRecord.State.REQUEST

        await self.session.wallet.create_local_did(seed=None, did=TestConfig.test_did)

        self.session.context.update_settings({"public_invites": True})
        with async_mock.patch.object(
            test_module, "ConnRecord", async_mock.MagicMock()
        ) as mock_conn_rec_cls, async_mock.patch.object(
            test_module, "DIDDoc", autospec=True
        ) as mock_did_doc, async_mock.patch.object(
            test_module, "AttachDecorator", autospec=True
        ) as mock_attach_deco, async_mock.patch.object(
            test_module, "DIDXResponse", autospec=True
        ) as mock_response:
            mock_conn_rec_cls.retrieve_by_invitation_key = async_mock.CoroutineMock(
                return_value=mock_conn
            )
            mock_conn_rec_cls.return_value = async_mock.MagicMock(
                accept=ConnRecord.ACCEPT_AUTO,
                my_did=None,
                state=mock_conn_rec_state_request.rfc23,
                attach_request=async_mock.CoroutineMock(),
                retrieve_request=async_mock.CoroutineMock(),
                save=async_mock.CoroutineMock(),
                metadata_set=async_mock.CoroutineMock(),
            )
            mock_did_doc.from_json = async_mock.MagicMock(
                return_value=async_mock.MagicMock(did=TestConfig.test_did)
            )
            mock_attach_deco.from_indy_dict = async_mock.MagicMock(
                return_value=async_mock.MagicMock(
                    data=async_mock.MagicMock(sign=async_mock.CoroutineMock())
                )
            )
            mock_response.return_value = async_mock.MagicMock(
                assign_thread_from=async_mock.MagicMock(),
                assign_trace_from=async_mock.MagicMock(),
            )

            conn_rec = await self.manager.receive_request(mock_request, receipt)
            assert conn_rec
            mock_conn_rec_cls.return_value.metadata_set.assert_called()

        assert not self.responder.messages

    async def test_receive_request_multiuse_multitenant(self):
        multiuse_info = await self.session.wallet.create_local_did()
        new_info = await self.session.wallet.create_local_did()

        mock_request = async_mock.MagicMock(
            did=TestConfig.test_did,
            did_doc_attach=async_mock.MagicMock(
                data=async_mock.MagicMock(
                    verify=async_mock.CoroutineMock(return_value=True),
                    signed=async_mock.MagicMock(
                        decode=async_mock.MagicMock(return_value="dummy-did-doc")
                    ),
                )
            ),
            _thread=async_mock.MagicMock(pthid="dummy-pthid"),
        )
        receipt = MessageReceipt(recipient_verkey=multiuse_info.verkey)

        self.context.update_settings(
            {"wallet.id": "test_wallet", "multitenant.enabled": True}
        )
        ACCEPT_MANUAL = ConnRecord.ACCEPT_MANUAL
        with async_mock.patch.object(
            test_module, "ConnRecord", autospec=True
        ) as mock_conn_rec_cls, async_mock.patch.object(
            InMemoryWallet, "create_local_did", autospec=True
        ) as mock_wallet_create_local_did, async_mock.patch.object(
            test_module, "DIDDoc", autospec=True
        ) as mock_did_doc:
            mock_conn_rec = async_mock.CoroutineMock(
                connection_id="dummy",
                accept=ACCEPT_MANUAL,
                is_multiuse_invitation=True,
                attach_request=async_mock.CoroutineMock(),
                save=async_mock.CoroutineMock(),
                retrieve_invitation=async_mock.CoroutineMock(return_value={}),
                metadata_get_all=async_mock.CoroutineMock(return_value={}),
                retrieve_request=async_mock.CoroutineMock(),
            )
            mock_conn_rec_cls.return_value = mock_conn_rec
            mock_conn_rec_cls.retrieve_by_invitation_key = async_mock.CoroutineMock(
                return_value=mock_conn_rec
            )
            mock_wallet_create_local_did.return_value = DIDInfo(
                new_info.did, new_info.verkey, None
            )
            mock_did_doc.from_json = async_mock.MagicMock(
                return_value=async_mock.MagicMock(did=TestConfig.test_did)
            )
            await self.manager.receive_request(mock_request, receipt)

            self.multitenant_mgr.add_key.assert_called_once_with(
                "test_wallet", new_info.verkey
            )

    async def test_receive_request_implicit_multitenant(self):
        new_info = await self.session.wallet.create_local_did()

        mock_request = async_mock.MagicMock(
            did=TestConfig.test_did,
            did_doc_attach=async_mock.MagicMock(
                data=async_mock.MagicMock(
                    verify=async_mock.CoroutineMock(return_value=True),
                    signed=async_mock.MagicMock(
                        decode=async_mock.MagicMock(return_value="dummy-did-doc")
                    ),
                )
            ),
            _thread=async_mock.MagicMock(pthid="did:sov:publicdid0000000000000"),
        )
        receipt = MessageReceipt(recipient_did_public=True)

        self.context.update_settings(
            {
                "wallet.id": "test_wallet",
                "multitenant.enabled": True,
                "public_invites": True,
                "debug.auto_accept_requests": False,
            }
        )

        ACCEPT_MANUAL = ConnRecord.ACCEPT_MANUAL
        with async_mock.patch.object(
            test_module, "ConnRecord", autospec=True
        ) as mock_conn_rec_cls, async_mock.patch.object(
            InMemoryWallet, "create_local_did", autospec=True
        ) as mock_wallet_create_local_did, async_mock.patch.object(
            InMemoryWallet, "get_local_did", autospec=True
        ) as mock_wallet_get_local_did, async_mock.patch.object(
            test_module, "DIDDoc", autospec=True
        ) as mock_did_doc:
            mock_conn_rec = async_mock.CoroutineMock(
                connection_id="dummy",
                accept=ACCEPT_MANUAL,
                is_multiuse_invitation=False,
                attach_request=async_mock.CoroutineMock(),
                save=async_mock.CoroutineMock(),
                retrieve_invitation=async_mock.CoroutineMock(return_value={}),
                metadata_get_all=async_mock.CoroutineMock(return_value={}),
                retrieve_request=async_mock.CoroutineMock(),
            )
            mock_conn_rec_cls.return_value = mock_conn_rec
            mock_conn_rec_cls.retrieve_by_invitation_key = async_mock.CoroutineMock(
                side_effect=StorageNotFoundError()
            )

            mock_wallet_create_local_did.return_value = DIDInfo(
                new_info.did, new_info.verkey, None
            )
            mock_did_doc.from_json = async_mock.MagicMock(
                return_value=async_mock.MagicMock(did=TestConfig.test_did)
            )
            mock_wallet_get_local_did.return_value = DIDInfo(
                self.test_did, self.test_verkey, None
            )
            await self.manager.receive_request(mock_request, receipt)

            self.multitenant_mgr.add_key.assert_called_once_with(
                "test_wallet", new_info.verkey
            )

    async def test_receive_request_peer_did_not_found_x(self):
        mock_request = async_mock.MagicMock(
            did=TestConfig.test_did,
            did_doc_attach=async_mock.MagicMock(
                data=async_mock.MagicMock(
                    verify=async_mock.CoroutineMock(return_value=True),
                    signed=async_mock.MagicMock(
                        decode=async_mock.MagicMock(return_value="dummy-did-doc")
                    ),
                )
            ),
            _thread=async_mock.MagicMock(pthid="dummy-pthid"),
        )

        receipt = MessageReceipt(
            recipient_did=TestConfig.test_did,
            recipient_did_public=False,
            recipient_verkey=TestConfig.test_verkey,
        )

        await self.session.wallet.create_local_did(seed=None, did=TestConfig.test_did)

        with async_mock.patch.object(
            test_module, "ConnRecord", async_mock.MagicMock()
        ) as mock_conn_rec_cls:
            mock_conn_rec_cls.retrieve_by_invitation_key = async_mock.CoroutineMock(
                side_effect=StorageNotFoundError()
            )
            with self.assertRaises(DIDXManagerError):
                await self.manager.receive_request(mock_request, receipt)

    async def test_create_response(self):
        conn_rec = ConnRecord(
            connection_id="dummy", state=ConnRecord.State.REQUEST.rfc23
        )

        with async_mock.patch.object(
            test_module.ConnRecord, "retrieve_request", async_mock.CoroutineMock()
        ) as mock_retrieve_req, async_mock.patch.object(
            conn_rec, "save", async_mock.CoroutineMock()
        ) as mock_save, async_mock.patch.object(
            test_module, "DIDDoc", autospec=True
        ) as mock_did_doc, async_mock.patch.object(
            test_module, "AttachDecorator", autospec=True
        ) as mock_attach_deco, async_mock.patch.object(
            test_module, "DIDXResponse", autospec=True
        ) as mock_response, async_mock.patch.object(
            self.manager, "create_did_document", async_mock.CoroutineMock()
        ) as mock_create_did_doc:
            mock_create_did_doc.return_value = async_mock.MagicMock(
                serialize=async_mock.MagicMock()
            )
            mock_attach_deco.from_indy_dict = async_mock.MagicMock(
                return_value=async_mock.MagicMock(
                    data=async_mock.MagicMock(sign=async_mock.CoroutineMock())
                )
            )

            await self.manager.create_response(conn_rec, "http://10.20.30.40:5060/")

    async def test_create_response_mediation_id(self):
        mediation_record = MediationRecord(
            role=MediationRecord.ROLE_CLIENT,
            state=MediationRecord.STATE_GRANTED,
            connection_id=self.test_mediator_conn_id,
            routing_keys=self.test_mediator_routing_keys,
            endpoint=self.test_mediator_endpoint,
        )
        await mediation_record.save(self.session)

        invi = InvitationMessage(
            comment="test",
            handshake_protocols=[
                pfx.qualify(HSProto.RFC23.name) for pfx in DIDCommPrefix
            ],
            service_dids=[self.test_did],
        )
        record = ConnRecord(
            invitation_key=self.test_verkey,
            invitation_msg_id=invi._id,
            their_label="Hello",
            their_role=ConnRecord.Role.RESPONDER.rfc160,
            alias="Bob",
            my_did=None,
            state=ConnRecord.State.REQUEST.rfc23,
        )

        await record.save(self.session)
        await record.attach_invitation(self.session, invi)

        with async_mock.patch.object(
            ConnRecord, "log_state", autospec=True
        ) as mock_conn_log_state, async_mock.patch.object(
            ConnRecord, "retrieve_request", autospec=True
        ) as mock_conn_retrieve_request, async_mock.patch.object(
            ConnRecord, "save", autospec=True
        ) as mock_conn_save, async_mock.patch.object(
            record, "metadata_get", async_mock.CoroutineMock(return_value=False)
        ), async_mock.patch.object(
            test_module, "AttachDecorator", autospec=True
        ) as mock_attach_deco:
            mock_attach_deco.from_indy_dict = async_mock.MagicMock(
                return_value=async_mock.MagicMock(
                    data=async_mock.MagicMock(sign=async_mock.CoroutineMock())
                )
            )
            await self.manager.create_response(
                record, mediation_id=mediation_record.mediation_id
            )

        assert len(self.responder.messages) == 1
        message, target = self.responder.messages[0]
        assert isinstance(message, KeylistUpdate)
        assert len(message.updates) == 1
        (add,) = message.updates
        assert add.action == KeylistUpdateRule.RULE_ADD
        assert add.recipient_key

    async def test_create_response_mediation_id_invalid_conn_state(self):
        mediation_record = MediationRecord(
            role=MediationRecord.ROLE_CLIENT,
            state=MediationRecord.STATE_GRANTED,
            connection_id=self.test_mediator_conn_id,
            routing_keys=self.test_mediator_routing_keys,
            endpoint=self.test_mediator_endpoint,
        )
        await mediation_record.save(self.session)

        invi = InvitationMessage(
            comment="test",
            handshake_protocols=[
                pfx.qualify(HSProto.RFC23.name) for pfx in DIDCommPrefix
            ],
            service_dids=[self.test_did],
        )
        record = ConnRecord(
            invitation_key=self.test_verkey,
            invitation_msg_id=invi._id,
            their_label="Hello",
            their_role=ConnRecord.Role.RESPONDER.rfc160,
            alias="Bob",
            my_did=None,
        )

        await record.save(self.session)
        await record.attach_invitation(self.session, invi)

        with async_mock.patch.object(
            ConnRecord, "log_state", autospec=True
        ) as mock_conn_log_state, async_mock.patch.object(
            ConnRecord, "retrieve_request", autospec=True
        ) as mock_conn_retrieve_request, async_mock.patch.object(
            ConnRecord, "save", autospec=True
        ) as mock_conn_save, async_mock.patch.object(
            record, "metadata_get", async_mock.CoroutineMock(return_value=False)
        ):
            with self.assertRaises(DIDXManagerError) as context:
                await self.manager.create_response(
                    record, mediation_id=mediation_record.mediation_id
                )
                assert "Connection not in state" in str(context.exception)

    async def test_create_response_multitenant(self):
        conn_rec = ConnRecord(
            connection_id="dummy", state=ConnRecord.State.REQUEST.rfc23
        )

        self.manager.session.context.update_settings(
            {
                "multitenant.enabled": True,
                "wallet.id": "test_wallet",
            }
        )

        with async_mock.patch.object(
            test_module.ConnRecord, "retrieve_request"
        ), async_mock.patch.object(
            conn_rec, "save", async_mock.CoroutineMock()
        ), async_mock.patch.object(
            test_module, "AttachDecorator", autospec=True
        ) as mock_attach_deco, async_mock.patch.object(
            self.manager, "create_did_document", async_mock.CoroutineMock()
        ) as mock_create_did_doc, async_mock.patch.object(
            InMemoryWallet, "create_local_did", autospec=True
        ) as mock_wallet_create_local_did:
            mock_wallet_create_local_did.return_value = DIDInfo(
                TestConfig.test_did, TestConfig.test_verkey, None
            )
            mock_create_did_doc.return_value = async_mock.MagicMock(
                serialize=async_mock.MagicMock()
            )
            mock_attach_deco.from_indy_dict = async_mock.MagicMock(
                return_value=async_mock.MagicMock(
                    data=async_mock.MagicMock(sign=async_mock.CoroutineMock())
                )
            )

            await self.manager.create_response(conn_rec)
            self.multitenant_mgr.add_key.assert_called_once_with(
                "test_wallet", TestConfig.test_verkey
            )

    async def test_create_response_conn_rec_my_did(self):
        conn_rec = ConnRecord(
            connection_id="dummy",
            my_did=TestConfig.test_did,
            state=ConnRecord.State.REQUEST.rfc23,
        )

        with async_mock.patch.object(
            test_module.ConnRecord, "retrieve_request", async_mock.CoroutineMock()
        ) as mock_retrieve_req, async_mock.patch.object(
            conn_rec, "save", async_mock.CoroutineMock()
        ) as mock_save, async_mock.patch.object(
            test_module, "DIDDoc", autospec=True
        ) as mock_did_doc, async_mock.patch.object(
            test_module, "AttachDecorator", autospec=True
        ) as mock_attach_deco, async_mock.patch.object(
            test_module, "DIDXResponse", autospec=True
        ) as mock_response, async_mock.patch.object(
            self.manager, "create_did_document", async_mock.CoroutineMock()
        ) as mock_create_did_doc, async_mock.patch.object(
            InMemoryWallet, "get_local_did", async_mock.CoroutineMock()
        ) as mock_get_loc_did:
            mock_get_loc_did.return_value = self.did_info
            mock_create_did_doc.return_value = async_mock.MagicMock(
                serialize=async_mock.MagicMock()
            )
            mock_attach_deco.from_indy_dict = async_mock.MagicMock(
                return_value=async_mock.MagicMock(
                    data=async_mock.MagicMock(sign=async_mock.CoroutineMock())
                )
            )

            await self.manager.create_response(conn_rec, "http://10.20.30.40:5060/")

    async def test_create_response_bad_state(self):
        with self.assertRaises(DIDXManagerError):
            await self.manager.create_response(
                ConnRecord(
                    invitation_key=TestConfig.test_verkey,
                    their_label="Hello",
                    their_role=ConnRecord.Role.REQUESTER.rfc23,
                    state=ConnRecord.State.ABANDONED.rfc23,
                    alias="Bob",
                )
            )

    async def test_accept_response_find_by_thread_id(self):
        mock_response = async_mock.MagicMock()
        mock_response._thread = async_mock.MagicMock()
        mock_response.did = TestConfig.test_target_did
        mock_response.did_doc_attach = async_mock.MagicMock(
            data=async_mock.MagicMock(
                verify=async_mock.CoroutineMock(return_value=True),
                signed=async_mock.MagicMock(
                    decode=async_mock.MagicMock(
                        return_value=json.dumps({"dummy": "did-doc"})
                    )
                ),
            )
        )

        receipt = MessageReceipt(
            recipient_did=TestConfig.test_did,
            recipient_did_public=True,
        )

        with async_mock.patch.object(
            ConnRecord, "save", autospec=True
        ) as mock_conn_rec_save, async_mock.patch.object(
            ConnRecord, "retrieve_by_request_id", async_mock.CoroutineMock()
        ) as mock_conn_retrieve_by_req_id, async_mock.patch.object(
            ConnRecord, "retrieve_by_id", async_mock.CoroutineMock()
        ) as mock_conn_retrieve_by_id, async_mock.patch.object(
            DIDDoc, "deserialize", async_mock.MagicMock()
        ) as mock_did_doc_deser:
            mock_did_doc_deser.return_value = async_mock.MagicMock(
                did=TestConfig.test_target_did
            )
            mock_conn_retrieve_by_req_id.return_value = async_mock.MagicMock(
                did=TestConfig.test_target_did,
                did_doc_attach=async_mock.MagicMock(
                    data=async_mock.MagicMock(
                        verify=async_mock.CoroutineMock(return_value=True),
                        signed=async_mock.MagicMock(
                            decode=async_mock.MagicMock(
                                return_value=json.dumps({"dummy": "did-doc"})
                            )
                        ),
                    )
                ),
                state=ConnRecord.State.REQUEST.rfc23,
                save=async_mock.CoroutineMock(),
                metadata_get=async_mock.CoroutineMock(),
                connection_id="test-conn-id",
            )
            mock_conn_retrieve_by_id.return_value = async_mock.MagicMock(
                their_did=TestConfig.test_target_did,
                save=async_mock.CoroutineMock(),
            )

            conn_rec = await self.manager.accept_response(mock_response, receipt)
            assert conn_rec.their_did == TestConfig.test_target_did
            assert ConnRecord.State.get(conn_rec.state) is ConnRecord.State.COMPLETED

    async def test_accept_response_not_found_by_thread_id_receipt_has_sender_did(self):
        mock_response = async_mock.MagicMock()
        mock_response._thread = async_mock.MagicMock()
        mock_response.did = TestConfig.test_target_did
        mock_response.did_doc_attach = async_mock.MagicMock(
            data=async_mock.MagicMock(
                verify=async_mock.CoroutineMock(return_value=True),
                signed=async_mock.MagicMock(
                    decode=async_mock.MagicMock(
                        return_value=json.dumps({"dummy": "did-doc"})
                    )
                ),
            )
        )

        receipt = MessageReceipt(sender_did=TestConfig.test_target_did)

        with async_mock.patch.object(
            ConnRecord, "save", autospec=True
        ) as mock_conn_rec_save, async_mock.patch.object(
            ConnRecord, "retrieve_by_request_id", async_mock.CoroutineMock()
        ) as mock_conn_retrieve_by_req_id, async_mock.patch.object(
            ConnRecord, "retrieve_by_did", async_mock.CoroutineMock()
        ) as mock_conn_retrieve_by_did, async_mock.patch.object(
            DIDDoc, "deserialize", async_mock.MagicMock()
        ) as mock_did_doc_deser:
            mock_did_doc_deser.return_value = async_mock.MagicMock(
                did=TestConfig.test_target_did
            )
            mock_conn_retrieve_by_req_id.side_effect = StorageNotFoundError()
            mock_conn_retrieve_by_did.return_value = async_mock.MagicMock(
                did=TestConfig.test_target_did,
                did_doc_attach=async_mock.MagicMock(
                    data=async_mock.MagicMock(
                        verify=async_mock.CoroutineMock(return_value=True),
                        signed=async_mock.MagicMock(
                            decode=async_mock.MagicMock(
                                return_value=json.dumps({"dummy": "did-doc"})
                            )
                        ),
                    )
                ),
                state=ConnRecord.State.REQUEST.rfc23,
                save=async_mock.CoroutineMock(),
                metadata_get=async_mock.CoroutineMock(return_value=False),
                connection_id="test-conn-id",
            )

            conn_rec = await self.manager.accept_response(mock_response, receipt)
            assert conn_rec.their_did == TestConfig.test_target_did
            assert ConnRecord.State.get(conn_rec.state) is ConnRecord.State.COMPLETED

    async def test_accept_response_not_found_by_thread_id_nor_receipt_sender_did(self):
        mock_response = async_mock.MagicMock()
        mock_response._thread = async_mock.MagicMock()
        mock_response.did = TestConfig.test_target_did
        mock_response.did_doc_attach = async_mock.MagicMock(
            data=async_mock.MagicMock(
                verify=async_mock.CoroutineMock(return_value=True),
                signed=async_mock.MagicMock(
                    decode=async_mock.MagicMock(
                        return_value=json.dumps({"dummy": "did-doc"})
                    )
                ),
            )
        )

        receipt = MessageReceipt(sender_did=TestConfig.test_target_did)

        with async_mock.patch.object(
            ConnRecord, "save", autospec=True
        ) as mock_conn_rec_save, async_mock.patch.object(
            ConnRecord, "retrieve_by_request_id", async_mock.CoroutineMock()
        ) as mock_conn_retrieve_by_req_id, async_mock.patch.object(
            ConnRecord, "retrieve_by_did", async_mock.CoroutineMock()
        ) as mock_conn_retrieve_by_did:
            mock_conn_retrieve_by_req_id.side_effect = StorageNotFoundError()
            mock_conn_retrieve_by_did.side_effect = StorageNotFoundError()

            with self.assertRaises(DIDXManagerError):
                await self.manager.accept_response(mock_response, receipt)

    async def test_accept_response_find_by_thread_id_bad_state(self):
        mock_response = async_mock.MagicMock()
        mock_response._thread = async_mock.MagicMock()
        mock_response.did = TestConfig.test_target_did
        mock_response.did_doc_attach = async_mock.MagicMock(
            data=async_mock.MagicMock(
                verify=async_mock.CoroutineMock(return_value=True),
                signed=async_mock.MagicMock(
                    decode=async_mock.MagicMock(
                        return_value=json.dumps({"dummy": "did-doc"})
                    )
                ),
            )
        )

        receipt = MessageReceipt(sender_did=TestConfig.test_target_did)

        with async_mock.patch.object(
            ConnRecord, "save", autospec=True
        ) as mock_conn_rec_save, async_mock.patch.object(
            ConnRecord, "retrieve_by_request_id", async_mock.CoroutineMock()
        ) as mock_conn_retrieve_by_req_id:
            mock_conn_retrieve_by_req_id.return_value = async_mock.MagicMock(
                state=ConnRecord.State.ABANDONED.rfc23
            )

            with self.assertRaises(DIDXManagerError):
                await self.manager.accept_response(mock_response, receipt)

    async def test_accept_response_find_by_thread_id_no_did_doc_attached(self):
        mock_response = async_mock.MagicMock()
        mock_response._thread = async_mock.MagicMock()
        mock_response.did = TestConfig.test_target_did
        mock_response.did_doc_attach = None

        receipt = MessageReceipt(sender_did=TestConfig.test_target_did)

        with async_mock.patch.object(
            ConnRecord, "save", autospec=True
        ) as mock_conn_rec_save, async_mock.patch.object(
            ConnRecord, "retrieve_by_request_id", async_mock.CoroutineMock()
        ) as mock_conn_retrieve_by_req_id:
            mock_conn_retrieve_by_req_id.return_value = async_mock.MagicMock(
                did=TestConfig.test_target_did,
                did_doc_attach=async_mock.MagicMock(
                    data=async_mock.MagicMock(
                        verify=async_mock.CoroutineMock(return_value=True),
                        signed=async_mock.MagicMock(
                            decode=async_mock.MagicMock(
                                return_value=json.dumps({"dummy": "did-doc"})
                            )
                        ),
                    )
                ),
                state=ConnRecord.State.REQUEST.rfc23,
                save=async_mock.CoroutineMock(),
            )

            with self.assertRaises(DIDXManagerError):
                await self.manager.accept_response(mock_response, receipt)

    async def test_accept_response_find_by_thread_id_did_mismatch(self):
        mock_response = async_mock.MagicMock()
        mock_response._thread = async_mock.MagicMock()
        mock_response.did = TestConfig.test_target_did
        mock_response.did_doc_attach = async_mock.MagicMock(
            data=async_mock.MagicMock(
                verify=async_mock.CoroutineMock(return_value=True),
                signed=async_mock.MagicMock(
                    decode=async_mock.MagicMock(
                        return_value=json.dumps({"dummy": "did-doc"})
                    )
                ),
            )
        )

        receipt = MessageReceipt(sender_did=TestConfig.test_target_did)

        with async_mock.patch.object(
            ConnRecord, "save", autospec=True
        ) as mock_conn_rec_save, async_mock.patch.object(
            ConnRecord, "retrieve_by_request_id", async_mock.CoroutineMock()
        ) as mock_conn_retrieve_by_req_id, async_mock.patch.object(
            ConnRecord, "retrieve_by_id", async_mock.CoroutineMock()
        ) as mock_conn_retrieve_by_id, async_mock.patch.object(
            DIDDoc, "deserialize", async_mock.MagicMock()
        ) as mock_did_doc_deser:
            mock_did_doc_deser.return_value = async_mock.MagicMock(
                did=TestConfig.test_did
            )
            mock_conn_retrieve_by_req_id.return_value = async_mock.MagicMock(
                did=TestConfig.test_target_did,
                did_doc_attach=async_mock.MagicMock(
                    data=async_mock.MagicMock(
                        verify=async_mock.CoroutineMock(return_value=True),
                        signed=async_mock.MagicMock(
                            decode=async_mock.MagicMock(
                                return_value=json.dumps({"dummy": "did-doc"})
                            )
                        ),
                    )
                ),
                state=ConnRecord.State.REQUEST.rfc23,
                save=async_mock.CoroutineMock(),
            )
            mock_conn_retrieve_by_id.return_value = async_mock.MagicMock(
                their_did=TestConfig.test_target_did,
                save=async_mock.CoroutineMock(),
            )

            with self.assertRaises(DIDXManagerError):
                await self.manager.accept_response(mock_response, receipt)

    async def test_accept_complete(self):
        mock_complete = async_mock.MagicMock()
        receipt = MessageReceipt(sender_did=TestConfig.test_target_did)

        with async_mock.patch.object(
            ConnRecord, "retrieve_by_request_id", async_mock.CoroutineMock()
        ) as mock_conn_retrieve_by_req_id:
            mock_conn_retrieve_by_req_id.return_value.save = async_mock.CoroutineMock()
            conn_rec = await self.manager.accept_complete(mock_complete, receipt)
            assert ConnRecord.State.get(conn_rec.state) is ConnRecord.State.COMPLETED

    async def test_accept_complete_x_not_found(self):
        mock_complete = async_mock.MagicMock()
        receipt = MessageReceipt(sender_did=TestConfig.test_target_did)

        with async_mock.patch.object(
            ConnRecord, "retrieve_by_request_id", async_mock.CoroutineMock()
        ) as mock_conn_retrieve_by_req_id:
            mock_conn_retrieve_by_req_id.side_effect = StorageNotFoundError()
            with self.assertRaises(DIDXManagerError):
                await self.manager.accept_complete(mock_complete, receipt)

    async def test_create_did_document(self):
        did_info = DIDInfo(
            TestConfig.test_did,
            TestConfig.test_verkey,
            None,
        )

        mock_conn = async_mock.MagicMock(
            connection_id="dummy",
            inbound_connection_id=None,
            their_did=TestConfig.test_target_did,
            state=ConnRecord.State.COMPLETED.rfc23,
        )

        did_doc = self.make_did_doc(
            did=TestConfig.test_target_did,
            verkey=TestConfig.test_target_verkey,
        )
        for i in range(2):  # first cover store-record, then update-value
            await self.manager.store_did_document(did_doc)

        with async_mock.patch.object(
            ConnRecord, "retrieve_by_id", async_mock.CoroutineMock()
        ) as mock_conn_rec_retrieve_by_id:
            mock_conn_rec_retrieve_by_id.return_value = mock_conn

            did_doc = await self.manager.create_did_document(
                did_info=did_info,
                inbound_connection_id="dummy",
                svc_endpoints=[TestConfig.test_endpoint],
            )

    async def test_create_did_document_not_completed(self):
        did_info = DIDInfo(
            TestConfig.test_did,
            TestConfig.test_verkey,
            None,
        )

        mock_conn = async_mock.MagicMock(
            connection_id="dummy",
            inbound_connection_id=None,
            their_did=TestConfig.test_target_did,
            state=ConnRecord.State.ABANDONED.rfc23,
        )

        with async_mock.patch.object(
            ConnRecord, "retrieve_by_id", async_mock.CoroutineMock()
        ) as mock_conn_rec_retrieve_by_id:
            mock_conn_rec_retrieve_by_id.return_value = mock_conn

            with self.assertRaises(BaseConnectionManagerError):
                await self.manager.create_did_document(
                    did_info=did_info,
                    inbound_connection_id="dummy",
                    svc_endpoints=[TestConfig.test_endpoint],
                )

    async def test_create_did_document_no_services(self):
        did_info = DIDInfo(
            TestConfig.test_did,
            TestConfig.test_verkey,
            None,
        )

        mock_conn = async_mock.MagicMock(
            connection_id="dummy",
            inbound_connection_id=None,
            their_did=TestConfig.test_target_did,
            state=ConnRecord.State.COMPLETED.rfc23,
        )

        x_did_doc = self.make_did_doc(
            did=TestConfig.test_target_did, verkey=TestConfig.test_target_verkey
        )
        x_did_doc._service = {}
        for i in range(2):  # first cover store-record, then update-value
            await self.manager.store_did_document(x_did_doc)

        with async_mock.patch.object(
            ConnRecord, "retrieve_by_id", async_mock.CoroutineMock()
        ) as mock_conn_rec_retrieve_by_id:
            mock_conn_rec_retrieve_by_id.return_value = mock_conn

            with self.assertRaises(BaseConnectionManagerError):
                await self.manager.create_did_document(
                    did_info=did_info,
                    inbound_connection_id="dummy",
                    svc_endpoints=[TestConfig.test_endpoint],
                )

    async def test_create_did_document_no_service_endpoint(self):
        did_info = DIDInfo(
            TestConfig.test_did,
            TestConfig.test_verkey,
            None,
        )

        mock_conn = async_mock.MagicMock(
            connection_id="dummy",
            inbound_connection_id=None,
            their_did=TestConfig.test_target_did,
            state=ConnRecord.State.COMPLETED.rfc23,
        )

        x_did_doc = self.make_did_doc(
            did=TestConfig.test_target_did, verkey=TestConfig.test_target_verkey
        )
        x_did_doc._service = {}
        x_did_doc.set(
            Service(TestConfig.test_target_did, "dummy", "IndyAgent", [], [], "", 0)
        )
        for i in range(2):  # first cover store-record, then update-value
            await self.manager.store_did_document(x_did_doc)

        with async_mock.patch.object(
            ConnRecord, "retrieve_by_id", async_mock.CoroutineMock()
        ) as mock_conn_rec_retrieve_by_id:
            mock_conn_rec_retrieve_by_id.return_value = mock_conn

            with self.assertRaises(BaseConnectionManagerError):
                await self.manager.create_did_document(
                    did_info=did_info,
                    inbound_connection_id="dummy",
                    svc_endpoints=[TestConfig.test_endpoint],
                )

    async def test_create_did_document_no_service_recip_keys(self):
        did_info = DIDInfo(
            TestConfig.test_did,
            TestConfig.test_verkey,
            None,
        )

        mock_conn = async_mock.MagicMock(
            connection_id="dummy",
            inbound_connection_id=None,
            their_did=TestConfig.test_target_did,
            state=ConnRecord.State.COMPLETED.rfc23,
        )

        x_did_doc = self.make_did_doc(
            did=TestConfig.test_target_did, verkey=TestConfig.test_target_verkey
        )
        x_did_doc._service = {}
        x_did_doc.set(
            Service(
                TestConfig.test_target_did,
                "dummy",
                "IndyAgent",
                [],
                [],
                TestConfig.test_endpoint,
                0,
            )
        )
        for i in range(2):  # first cover store-record, then update-value
            await self.manager.store_did_document(x_did_doc)

        with async_mock.patch.object(
            ConnRecord, "retrieve_by_id", async_mock.CoroutineMock()
        ) as mock_conn_rec_retrieve_by_id:
            mock_conn_rec_retrieve_by_id.return_value = mock_conn

            with self.assertRaises(BaseConnectionManagerError):
                await self.manager.create_did_document(
                    did_info=did_info,
                    inbound_connection_id="dummy",
                    svc_endpoints=[TestConfig.test_endpoint],
                )

    async def test_did_key_storage(self):
        did_info = DIDInfo(
            TestConfig.test_did,
            TestConfig.test_verkey,
            None,
        )

        did_doc = self.make_did_doc(
            did=TestConfig.test_target_did, verkey=TestConfig.test_target_verkey
        )

        await self.manager.add_key_for_did(
            did=TestConfig.test_target_did, key=TestConfig.test_target_verkey
        )

        did = await self.manager.find_did_for_key(key=TestConfig.test_target_verkey)
        assert did == TestConfig.test_target_did
        await self.manager.remove_keys_for_did(TestConfig.test_target_did)

    async def test_diddoc_connection_targets_diddoc(self):
        did_doc = self.make_did_doc(
            TestConfig.test_target_did,
            TestConfig.test_target_verkey,
        )
        targets = self.manager.diddoc_connection_targets(
            did_doc,
            TestConfig.test_verkey,
        )
        assert isinstance(targets[0], ConnectionTarget)

    async def test_diddoc_connection_targets_diddoc_underspecified(self):
        with self.assertRaises(BaseConnectionManagerError):
            self.manager.diddoc_connection_targets(None, TestConfig.test_verkey)

        x_did_doc = DIDDoc(did=None)
        with self.assertRaises(BaseConnectionManagerError):
            self.manager.diddoc_connection_targets(x_did_doc, TestConfig.test_verkey)

        x_did_doc = self.make_did_doc(
            did=TestConfig.test_target_did, verkey=TestConfig.test_target_verkey
        )
        x_did_doc._service = {}
        with self.assertRaises(BaseConnectionManagerError):
            self.manager.diddoc_connection_targets(x_did_doc, TestConfig.test_verkey)<|MERGE_RESOLUTION|>--- conflicted
+++ resolved
@@ -374,6 +374,15 @@
             recipient_did_public=True,
         )
 
+        mediation_record = MediationRecord(
+            role=MediationRecord.ROLE_CLIENT,
+            state=MediationRecord.STATE_GRANTED,
+            connection_id=self.test_mediator_conn_id,
+            routing_keys=self.test_mediator_routing_keys,
+            endpoint=self.test_mediator_endpoint,
+        )
+        await mediation_record.save(self.session)
+
         await self.session.wallet.create_local_did(seed=None, did=TestConfig.test_did)
 
         STATE_REQUEST = ConnRecord.State.REQUEST
@@ -389,10 +398,13 @@
             test_module, "DIDXResponse", autospec=True
         ) as mock_response, async_mock.patch.object(
             self.manager, "create_did_document", async_mock.CoroutineMock()
-        ) as mock_create_did_doc:
+        ) as mock_create_did_doc, async_mock.patch.object(
+            MediationManager, "prepare_request", autospec=True
+        ) as mock_mediation_mgr_prep_req:
             mock_create_did_doc.return_value = async_mock.MagicMock(
                 serialize=async_mock.MagicMock(return_value={})
             )
+            mock_mediation_mgr_prep_req.return_value = (mediation_record, mock_request)
 
             mock_conn_record = async_mock.MagicMock(
                 accept=ACCEPT_AUTO,
@@ -401,6 +413,7 @@
                 attach_request=async_mock.CoroutineMock(),
                 retrieve_request=async_mock.CoroutineMock(),
                 metadata_get_all=async_mock.CoroutineMock(return_value={}),
+                metadata_get=async_mock.CoroutineMock(return_value=True),
                 save=async_mock.CoroutineMock(),
             )
 
@@ -412,20 +425,8 @@
             mock_conn_rec_cls.retrieve_by_id = async_mock.CoroutineMock(
                 return_value=async_mock.MagicMock(save=async_mock.CoroutineMock())
             )
-<<<<<<< HEAD
             mock_conn_rec_cls.retrieve_by_invitation_key = async_mock.CoroutineMock(
                 return_value=mock_conn_record
-=======
-            mock_conn_rec_cls.return_value = async_mock.MagicMock(
-                accept=ACCEPT_AUTO,
-                my_did=None,
-                state=STATE_REQUEST.rfc23,
-                attach_request=async_mock.CoroutineMock(),
-                retrieve_request=async_mock.CoroutineMock(),
-                save=async_mock.CoroutineMock(),
-                metadata_get=async_mock.CoroutineMock(),
-                connection_id="test-conn-id",
->>>>>>> d0a21a55
             )
             mock_conn_rec_cls.return_value = mock_conn_record
             mock_did_doc.from_json = async_mock.MagicMock(
