--- conflicted
+++ resolved
@@ -219,12 +219,12 @@
 
         # Multitenancy: add routing for key to handle inbound messages using relay
         # MTODO: Key could already be registered.
-        if self.context.settings.get(
+        if self._session.settings.get(
             "multitenant.enabled"
-        ) and self.context.settings.get("wallet.id"):
-            multitenant_mgr = await self.context.inject(MultitenantManager)
+        ) and self._session.settings.get("wallet.id"):
+            multitenant_mgr = self._session.inject(MultitenantManager)
             await multitenant_mgr.add_wallet_route(
-                wallet_id=self.context.settings.get("wallet.id"),
+                wallet_id=self._session.settings.get("wallet.id"),
                 recipient_key=my_info.verkey,
             )
 
@@ -251,12 +251,8 @@
         conn_rec = None
         invi_rec = None
         connection_key = None
-<<<<<<< HEAD
         my_info = None
-        wallet: BaseWallet = await self.context.inject(BaseWallet)
-=======
         wallet = self._session.inject(BaseWallet)
->>>>>>> 39066289
 
         try:
             invi_rec = await OOBInvitationRecord.retrieve_by_tag_filter(
@@ -359,12 +355,12 @@
         # MTODO: Key could already be registered.
         if (
             my_info
-            and self.context.settings.get("multitenant.enabled")
-            and self.context.settings.get("wallet.id")
+            and self._session.settings.get("multitenant.enabled")
+            and self._session.settings.get("wallet.id")
         ):
-            multitenant_mgr = await self.context.inject(MultitenantManager)
+            multitenant_mgr = self._session.inject(MultitenantManager)
             await multitenant_mgr.add_wallet_route(
-                wallet_id=self.context.settings.get("wallet.id"),
+                wallet_id=self._session.settings.get("wallet.id"),
                 recipient_key=my_info.verkey,
             )
 
@@ -451,12 +447,12 @@
 
         # Multitenancy: add routing for key to handle inbound messages using relay
         # MTODO: Key could already be registered.
-        if self.context.settings.get(
+        if self._session.settings.get(
             "multitenant.enabled"
-        ) and self.context.settings.get("wallet.id"):
-            multitenant_mgr = await self.context.inject(MultitenantManager)
+        ) and self._session.settings.get("wallet.id"):
+            multitenant_mgr = self._session.inject(MultitenantManager)
             await multitenant_mgr.add_wallet_route(
-                wallet_id=self.context.settings.get("wallet.id"),
+                wallet_id=self._session.settings.get("wallet.id"),
                 recipient_key=my_info.verkey,
             )
 
