"""Wallet configuration."""

import logging
from typing import Tuple

from ..core.error import ProfileNotFoundError
from ..core.profile import Profile, ProfileManager, ProfileSession
from ..storage.base import BaseStorage
from ..storage.error import StorageNotFoundError
from ..version import RECORD_TYPE_ACAPY_VERSION, __version__
from ..wallet.base import BaseWallet
from ..wallet.crypto import seed_to_did
from ..wallet.did_info import DIDInfo
<<<<<<< HEAD
from ..wallet.did_method import SOV
from ..wallet.key_type import KeyType
=======
from ..wallet.did_method import DIDMethod
from ..wallet.key_type import ED25519
>>>>>>> a4cbef1d
from .base import ConfigError
from .injection_context import InjectionContext

LOGGER = logging.getLogger(__name__)

CFG_MAP = {
    "key",
    "key_derivation_method",
    "rekey",
    "name",
    "storage_config",
    "storage_creds",
    "storage_type",
}


async def wallet_config(
    context: InjectionContext, provision: bool = False
) -> Tuple[Profile, DIDInfo]:
    """Initialize the root profile."""

    mgr = context.inject(ProfileManager)

    settings = context.settings
    profile_cfg = {}
    for k in CFG_MAP:
        pk = f"wallet.{k}"
        if pk in settings:
            profile_cfg[k] = settings[pk]

    # may be set by `aca-py provision --recreate`
    if settings.get("wallet.recreate"):
        profile_cfg["auto_recreate"] = True

    if provision:
        profile = await mgr.provision(context, profile_cfg)
    else:
        try:
            profile = await mgr.open(context, profile_cfg)
        except ProfileNotFoundError:
            if settings.get("auto_provision", False):
                profile = await mgr.provision(context, profile_cfg)
            else:
                raise

    if provision:
        if profile.created:
            print("Created new profile")
        else:
            print("Opened existing profile")
        print("Profile backend:", profile.backend)
        print("Profile name:", profile.name)

    wallet_seed = context.settings.get("wallet.seed")
    wallet_local_did = context.settings.get("wallet.local_did")
    txn = await profile.transaction()
    wallet = txn.inject(BaseWallet)

    public_did_info = await wallet.get_public_did()
    public_did = None

    if public_did_info:
        public_did = public_did_info.did
        if wallet_seed and seed_to_did(wallet_seed) != public_did:
            if context.settings.get("wallet.replace_public_did"):
                replace_did_info = await wallet.create_local_did(
<<<<<<< HEAD
                    method=SOV, key_type=KeyType.ED25519, seed=wallet_seed
=======
                    method=DIDMethod.SOV, key_type=ED25519, seed=wallet_seed
>>>>>>> a4cbef1d
                )
                public_did = replace_did_info.did
                await wallet.set_public_did(public_did)
                print(f"Created new public DID: {public_did}")
                print(f"Verkey: {replace_did_info.verkey}")
            else:
                # If we already have a registered public did and it doesn't match
                # the one derived from `wallet_seed` then we error out.
                raise ConfigError(
                    "New seed provided which doesn't match the registered"
                    + f" public did {public_did}"
                )
        # wait until ledger config to set public DID endpoint - wallet goes first
    elif wallet_seed:
        if wallet_local_did:
            endpoint = context.settings.get("default_endpoint")
            metadata = {"endpoint": endpoint} if endpoint else None

            local_did_info = await wallet.create_local_did(
<<<<<<< HEAD
                method=SOV,
                key_type=KeyType.ED25519,
=======
                method=DIDMethod.SOV,
                key_type=ED25519,
>>>>>>> a4cbef1d
                seed=wallet_seed,
                metadata=metadata,
            )
            local_did = local_did_info.did
            if provision:
                print(f"Created new local DID: {local_did}")
                print(f"Verkey: {local_did_info.verkey}")
        else:
            public_did_info = await wallet.create_public_did(
<<<<<<< HEAD
                method=SOV, key_type=KeyType.ED25519, seed=wallet_seed
=======
                method=DIDMethod.SOV, key_type=ED25519, seed=wallet_seed
>>>>>>> a4cbef1d
            )
            public_did = public_did_info.did
            if provision:
                print(f"Created new public DID: {public_did}")
                print(f"Verkey: {public_did_info.verkey}")
            # wait until ledger config to set public DID endpoint - wallet goes first

    if provision and not wallet_local_did and not public_did:
        print("No public DID")

    # Debug settings
    test_seed = context.settings.get("debug.seed")
    if context.settings.get("debug.enabled"):
        if not test_seed:
            test_seed = "testseed000000000000000000000001"
    if test_seed:
        await wallet.create_local_did(
<<<<<<< HEAD
            method=SOV,
            key_type=KeyType.ED25519,
=======
            method=DIDMethod.SOV,
            key_type=ED25519,
>>>>>>> a4cbef1d
            seed=test_seed,
            metadata={"endpoint": "1.2.3.4:8021"},
        )

    await txn.commit()

    return (profile, public_did_info)


async def add_or_update_version_to_storage(session: ProfileSession):
    """Add or update ACA-Py version StorageRecord."""
    storage: BaseStorage = session.inject(BaseStorage)
    try:
        record = await storage.find_record(RECORD_TYPE_ACAPY_VERSION, {})
        await storage.update_record(record, f"v{__version__}", {})
    except StorageNotFoundError:
        raise ConfigError(
            (
                "No wallet storage version found, Run aca-py "
                "upgrade command with --from-version argument "
                "to fix this."
            )
        )<|MERGE_RESOLUTION|>--- conflicted
+++ resolved
@@ -11,13 +11,8 @@
 from ..wallet.base import BaseWallet
 from ..wallet.crypto import seed_to_did
 from ..wallet.did_info import DIDInfo
-<<<<<<< HEAD
 from ..wallet.did_method import SOV
-from ..wallet.key_type import KeyType
-=======
-from ..wallet.did_method import DIDMethod
 from ..wallet.key_type import ED25519
->>>>>>> a4cbef1d
 from .base import ConfigError
 from .injection_context import InjectionContext
 
@@ -84,11 +79,7 @@
         if wallet_seed and seed_to_did(wallet_seed) != public_did:
             if context.settings.get("wallet.replace_public_did"):
                 replace_did_info = await wallet.create_local_did(
-<<<<<<< HEAD
-                    method=SOV, key_type=KeyType.ED25519, seed=wallet_seed
-=======
-                    method=DIDMethod.SOV, key_type=ED25519, seed=wallet_seed
->>>>>>> a4cbef1d
+                    method=SOV, key_type=ED25519, seed=wallet_seed
                 )
                 public_did = replace_did_info.did
                 await wallet.set_public_did(public_did)
@@ -108,13 +99,8 @@
             metadata = {"endpoint": endpoint} if endpoint else None
 
             local_did_info = await wallet.create_local_did(
-<<<<<<< HEAD
                 method=SOV,
-                key_type=KeyType.ED25519,
-=======
-                method=DIDMethod.SOV,
                 key_type=ED25519,
->>>>>>> a4cbef1d
                 seed=wallet_seed,
                 metadata=metadata,
             )
@@ -124,11 +110,7 @@
                 print(f"Verkey: {local_did_info.verkey}")
         else:
             public_did_info = await wallet.create_public_did(
-<<<<<<< HEAD
-                method=SOV, key_type=KeyType.ED25519, seed=wallet_seed
-=======
-                method=DIDMethod.SOV, key_type=ED25519, seed=wallet_seed
->>>>>>> a4cbef1d
+                method=SOV, key_type=ED25519, seed=wallet_seed
             )
             public_did = public_did_info.did
             if provision:
@@ -146,13 +128,8 @@
             test_seed = "testseed000000000000000000000001"
     if test_seed:
         await wallet.create_local_did(
-<<<<<<< HEAD
             method=SOV,
-            key_type=KeyType.ED25519,
-=======
-            method=DIDMethod.SOV,
             key_type=ED25519,
->>>>>>> a4cbef1d
             seed=test_seed,
             metadata={"endpoint": "1.2.3.4:8021"},
         )
