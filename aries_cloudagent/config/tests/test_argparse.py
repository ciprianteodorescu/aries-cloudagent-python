--- conflicted
+++ resolved
@@ -231,12 +231,10 @@
                 "--jwt-secret",
                 "secret",
                 "--multitenancy-config",
-<<<<<<< HEAD
                 '{"wallet_type":"askar","wallet_name":"test"}',
+                '{"wallet_type":"askar","wallet_name":"test", "cache_size": 10}',
                 "--base-wallet-routes",
                 "/my_route",
-=======
-                '{"wallet_type":"askar","wallet_name":"test", "cache_size": 10}',
             ]
         )
 
@@ -246,6 +244,7 @@
         assert settings.get("multitenant.jwt_secret") == "secret"
         assert settings.get("multitenant.wallet_type") == "askar"
         assert settings.get("multitenant.wallet_name") == "test"
+        assert settings.get("multitenant.base_wallet_routes") == ["/my_route"]
 
         result = parser.parse_args(
             [
@@ -256,7 +255,8 @@
                 "wallet_type=askar",
                 "wallet_name=test",
                 "cache_size=10",
->>>>>>> dc476c0d
+                "--base-wallet-routes",
+                "/my_route",
             ]
         )
 
